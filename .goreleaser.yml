--- conflicted
+++ resolved
@@ -42,12 +42,11 @@
   homepage: https://secrethub.io
   description: Command-line interface for SecretHub
 
-<<<<<<< HEAD
 snapcraft:
   publish: true
   summary: Command-line interface for SecretHub
   description: SecretHub is a developer tool to help you keep database passwords, API tokens, and other secrets out of IT automation scripts.
-=======
+
 scoop:
   bucket:
     owner: secrethub
@@ -56,5 +55,4 @@
   homepage: https://secrethub.io
   description: Command-line interface for SecretHub
 
-  license: Apache-2.0
->>>>>>> 43751c7b
+  license: Apache-2.0