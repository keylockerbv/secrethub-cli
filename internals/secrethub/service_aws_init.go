--- conflicted
+++ resolved
@@ -7,14 +7,10 @@
 	"github.com/secrethub/secrethub-cli/internals/cli/ui"
 
 	"github.com/secrethub/secrethub-go/internals/api"
-<<<<<<< HEAD
+	"github.com/secrethub/secrethub-go/pkg/secrethub/credentials"
 
 	"github.com/aws/aws-sdk-go/aws"
 	"github.com/aws/aws-sdk-go/aws/endpoints"
-=======
-	"github.com/secrethub/secrethub-go/internals/errio"
-	"github.com/secrethub/secrethub-go/pkg/secrethub/credentials"
->>>>>>> 293c585b
 )
 
 // Errors
@@ -60,15 +56,11 @@
 		cfg = cfg.WithRegion(cmd.region)
 	}
 
-<<<<<<< HEAD
-	service, err := client.Services().AWS().Create(cmd.repo.Value(), cmd.description, cmd.kmsKeyID, cmd.role, cfg)
-=======
 	if cmd.description == "" {
 		cmd.description = "AWS role " + roleNameFromRole(cmd.role)
 	}
 
-	service, err := client.Services().Create(repo.Value(), cmd.description, credentials.CreateAWS(cmd.kmsKeyID, cmd.role, cfg))
->>>>>>> 293c585b
+	service, err := client.Services().Create(cmd.repo.Value(), cmd.description, credentials.CreateAWS(cmd.kmsKeyID, cmd.role, cfg))
 	if err == api.ErrCredentialAlreadyExists {
 		return ErrRoleAlreadyTaken
 	} else if err != nil {
@@ -92,15 +84,10 @@
 	clause.Flag("kms-key-id", "ID of the KMS-key to be used for encrypting the service's account key.").Required().StringVar(&cmd.kmsKeyID)
 	clause.Flag("role", "ARN of the IAM role that should have access to this service account.").Required().StringVar(&cmd.role)
 	clause.Flag("region", "The AWS region that should be used").StringVar(&cmd.region)
-<<<<<<< HEAD
-	clause.Flag("desc", "A description for the service").StringVar(&cmd.description)
-	clause.Flag("permission", "Create an access rule giving the service account permission on a directory. Accepted permissions are `read`, `write` and `admin`. Use <permission> format to give permission on the root of the repo and <subdirectory>:<permission> to give permission on a subdirectory.").StringVar(&cmd.permission)
-=======
 	clause.Flag("description", "A description for the service so others will recognize it. Defaults to the name of the role that is attached to the service.").StringVar(&cmd.description)
 	clause.Flag("descr", "").Hidden().StringVar(&cmd.description)
 	clause.Flag("desc", "").Hidden().StringVar(&cmd.description)
-	clause.Flag("permission", "Automatically create an access rule giving the service account permission on the given path argument. Accepts `read`, `write` or `admin`.").SetValue(&cmd.permission)
->>>>>>> 293c585b
+	clause.Flag("permission", "Create an access rule giving the service account permission on a directory. Accepted permissions are `read`, `write` and `admin`. Use <permission> format to give permission on the root of the repo and <subdirectory>:<permission> to give permission on a subdirectory.").StringVar(&cmd.permission)
 
 	BindAction(clause, cmd.Run)
 }
