package secrethub

import (
	"fmt"
	"strings"
	"sync"

<<<<<<< HEAD
	"github.com/aws/aws-sdk-go/aws"
	"github.com/aws/aws-sdk-go/aws/awserr"
	"github.com/aws/aws-sdk-go/aws/endpoints"
	"github.com/aws/aws-sdk-go/aws/session"
	"github.com/aws/aws-sdk-go/service/kms"

	"github.com/secrethub/secrethub-cli/internals/cli/ui"

	"github.com/secrethub/secrethub-go/internals/api"
	shaws "github.com/secrethub/secrethub-go/internals/aws"
	"github.com/secrethub/secrethub-go/internals/errio"
=======
	"github.com/secrethub/secrethub-cli/internals/cli/ui"

	"github.com/secrethub/secrethub-go/internals/api"
	"github.com/secrethub/secrethub-go/pkg/secrethub/credentials"

	"github.com/aws/aws-sdk-go/aws"
	"github.com/aws/aws-sdk-go/aws/endpoints"
>>>>>>> 8fd72fa4
)

// Errors
var (
	ErrInvalidAWSRegion      = errMain.Code("invalid_region").Error("invalid AWS region")
	ErrRoleAlreadyTaken      = errMain.Code("role_taken").Error("a service using that IAM role already exists")
	ErrInvalidPermissionPath = errMain.Code("invalid_permission_path").ErrorPref("invalid permission path: %s")
	ErrMissingRegion         = errMain.Code("missing_region").Error("could not find AWS region. Supply using the --region flag or in the AWS configuration. See https://docs.aws.amazon.com/cli/latest/userguide/cli-configure-files.html for the AWS configuration files")
)

// ServiceAWSInitCommand initializes a service for AWS.
type ServiceAWSInitCommand struct {
	description string
	repo        api.RepoPath
	kmsKeyID    string
	role        string
	region      string
	permission  string
	io          ui.IO
	newClient   newClientFunc
}

// NewServiceAWSInitCommand creates a new ServiceAWSInitCommand.
func NewServiceAWSInitCommand(io ui.IO, newClient newClientFunc) *ServiceAWSInitCommand {
	return &ServiceAWSInitCommand{
		io:        io,
		newClient: newClient,
	}
}

// Run initializes an AWS service.
func (cmd *ServiceAWSInitCommand) Run() error {
	client, err := cmd.newClient()
	if err != nil {
		return err
	}

	cfg := aws.NewConfig()
	if cmd.region != "" {
		_, ok := endpoints.AwsPartition().Regions()[cmd.region]
		if !ok {
			return ErrInvalidAWSRegion
		}
		cfg = cfg.WithRegion(cmd.region)
	}

<<<<<<< HEAD
	if cmd.role == "" {
		role, err := ui.Ask(cmd.io, "What role would you like to use?")
		if err != nil {
			return err
		}
		cmd.role = role
	}

	if cmd.kmsKeyID == "" {
		kmsKeyOptionsGetter := newKMSKeyOptionsGetter(cfg)
		kmsKey, err := ui.Choose(cmd.io, "What KMS Key would you like to use? Press [ENTER] for options.", kmsKeyOptionsGetter.get, true)
		if err != nil {
			return err
		}
		cmd.kmsKeyID = kmsKey
	}

	if cmd.description == "" {
		cmd.description = cmd.role
	}

	service, err := client.Services().AWS().Create(cmd.repo.Value(), cmd.description, cmd.kmsKeyID, cmd.role, cfg)
=======
	if cmd.description == "" {
		cmd.description = "AWS role " + roleNameFromRole(cmd.role)
	}

	service, err := client.Services().Create(cmd.repo.Value(), cmd.description, credentials.CreateAWS(cmd.kmsKeyID, cmd.role, cfg))
>>>>>>> 8fd72fa4
	if err == api.ErrCredentialAlreadyExists {
		return ErrRoleAlreadyTaken
	} else if err != nil {
		return err
	}

	err = givePermission(service, cmd.repo, cmd.permission, client)
	if err != nil {
		return err
	}

	fmt.Fprintf(cmd.io.Stdout(), "The service %s is now reachable through AWS when the role %s is assumed.\n", service.ServiceID, cmd.role)

	return nil
}

// Register registers the command, arguments and flags on the provided Registerer.
func (cmd *ServiceAWSInitCommand) Register(r Registerer) {
	clause := r.Command("init", "Create a new AWS service account attached to a repository.")
	clause.Arg("repo", "The service account is attached to the repository in this path.").Required().SetValue(&cmd.repo)
	clause.Flag("kms-key-id", "ID of the KMS-key to be used for encrypting the service's account key.").StringVar(&cmd.kmsKeyID)
	clause.Flag("role", "ARN of the IAM role that should have access to this service account.").StringVar(&cmd.role)
	clause.Flag("region", "The AWS region that should be used").StringVar(&cmd.region)
<<<<<<< HEAD
	clause.Flag("desc", "A description for the service. Defaults to the ARN of the IAM role that is given access to the service.").StringVar(&cmd.description)
	clause.Flag("permission", "Create an access rule giving the service account permission on a directory. Accepted permissions are `read`, `write` and `admin`. Use <subdirectory>:<permission> format to give permission on a subdirectory of the repo.").StringVar(&cmd.permission)
=======
	clause.Flag("description", "A description for the service so others will recognize it. Defaults to the name of the role that is attached to the service.").StringVar(&cmd.description)
	clause.Flag("descr", "").Hidden().StringVar(&cmd.description)
	clause.Flag("desc", "").Hidden().StringVar(&cmd.description)
	clause.Flag("permission", "Create an access rule giving the service account permission on a directory. Accepted permissions are `read`, `write` and `admin`. Use <permission> format to give permission on the root of the repo and <subdirectory>:<permission> to give permission on a subdirectory.").StringVar(&cmd.permission)
>>>>>>> 8fd72fa4

	BindAction(clause, cmd.Run)
}

<<<<<<< HEAD
func newKMSKeyOptionsGetter(cfg *aws.Config) kmsKeyOptionsGetter {
	return kmsKeyOptionsGetter{
		cfg:           cfg,
		timeFormatter: NewTimeFormatter(false),
	}
}

type kmsKeyOptionsGetter struct {
	cfg           *aws.Config
	timeFormatter TimeFormatter

	done       bool
	nextMarker string
}

func (g *kmsKeyOptionsGetter) get() ([]ui.Option, error) {
	if g.done {
		return []ui.Option{}, nil
	}

	listKeysInput := kms.ListKeysInput{}
	listKeysInput.SetLimit(10)
	if g.nextMarker != "" {
		listKeysInput.SetMarker(g.nextMarker)
	}

	kmsSvc := kms.New(session.New(g.cfg))

	keys, err := kmsSvc.ListKeys(&listKeysInput)
	if err != nil {
		errAWS, ok := err.(awserr.Error)
		if ok {
			if errAWS.Code() == "NoCredentialProviders" {
				return nil, shaws.ErrNoAWSCredentials
			}
			if errAWS.Code() == "MissingRegion" {
				return nil, ErrMissingRegion
			}
			err = errio.Namespace("aws").Code(errAWS.Code()).Error(errAWS.Message())
		}
		return nil, fmt.Errorf("error fetching available KMS keys: %s", err)
	}

	if keys.NextMarker != nil {
		g.nextMarker = *keys.NextMarker
	} else {
		g.done = true
	}

	var waitgroup sync.WaitGroup
	options := make([]ui.Option, len(keys.Keys))

	for i, key := range keys.Keys {
		waitgroup.Add(1)
		go func() {
			option := ui.Option{
				Value:   aws.StringValue(key.KeyArn),
				Display: aws.StringValue(key.KeyId),
			}

			resp, err := kmsSvc.DescribeKey(&kms.DescribeKeyInput{KeyId: key.KeyId})
			if err == nil {
				option.Display += "\t" + aws.StringValue(resp.KeyMetadata.Description) + "\t" + g.timeFormatter.Format(*resp.KeyMetadata.CreationDate)
			}

			options[i] = option
			waitgroup.Done()
		}()
	}
	waitgroup.Wait()

	return options, nil
=======
// roleNameFromRole returns the name of the role indicated by the input. Accepted input is:
// - A role name (e.g. my-role)
// - A role name, prefixed by "role/" (e.g. role/my-role)
// - A role ARN (e.g. arn:aws:iam::123456789012:role/my-role)
//
// When the input is not one of these accepted inputs, no guarantees about the expected return
// are made.
func roleNameFromRole(role string) string {
	if strings.Contains(role, ":") {
		parts := strings.SplitN(role, "role/", 2)
		if len(parts) == 2 {
			return parts[1]
		}
		return ""
	}
	return strings.TrimPrefix(role, "role/")
>>>>>>> 8fd72fa4
}<|MERGE_RESOLUTION|>--- conflicted
+++ resolved
@@ -5,27 +5,18 @@
 	"strings"
 	"sync"
 
-<<<<<<< HEAD
+	"github.com/secrethub/secrethub-cli/internals/cli/ui"
+
+	"github.com/secrethub/secrethub-go/internals/api"
+	shaws "github.com/secrethub/secrethub-go/internals/aws"
+	"github.com/secrethub/secrethub-go/internals/errio"
+	"github.com/secrethub/secrethub-go/pkg/secrethub/credentials"
+
 	"github.com/aws/aws-sdk-go/aws"
 	"github.com/aws/aws-sdk-go/aws/awserr"
 	"github.com/aws/aws-sdk-go/aws/endpoints"
 	"github.com/aws/aws-sdk-go/aws/session"
 	"github.com/aws/aws-sdk-go/service/kms"
-
-	"github.com/secrethub/secrethub-cli/internals/cli/ui"
-
-	"github.com/secrethub/secrethub-go/internals/api"
-	shaws "github.com/secrethub/secrethub-go/internals/aws"
-	"github.com/secrethub/secrethub-go/internals/errio"
-=======
-	"github.com/secrethub/secrethub-cli/internals/cli/ui"
-
-	"github.com/secrethub/secrethub-go/internals/api"
-	"github.com/secrethub/secrethub-go/pkg/secrethub/credentials"
-
-	"github.com/aws/aws-sdk-go/aws"
-	"github.com/aws/aws-sdk-go/aws/endpoints"
->>>>>>> 8fd72fa4
 )
 
 // Errors
@@ -72,7 +63,6 @@
 		cfg = cfg.WithRegion(cmd.region)
 	}
 
-<<<<<<< HEAD
 	if cmd.role == "" {
 		role, err := ui.Ask(cmd.io, "What role would you like to use?")
 		if err != nil {
@@ -91,17 +81,10 @@
 	}
 
 	if cmd.description == "" {
-		cmd.description = cmd.role
-	}
-
-	service, err := client.Services().AWS().Create(cmd.repo.Value(), cmd.description, cmd.kmsKeyID, cmd.role, cfg)
-=======
-	if cmd.description == "" {
 		cmd.description = "AWS role " + roleNameFromRole(cmd.role)
 	}
 
 	service, err := client.Services().Create(cmd.repo.Value(), cmd.description, credentials.CreateAWS(cmd.kmsKeyID, cmd.role, cfg))
->>>>>>> 8fd72fa4
 	if err == api.ErrCredentialAlreadyExists {
 		return ErrRoleAlreadyTaken
 	} else if err != nil {
@@ -125,20 +108,14 @@
 	clause.Flag("kms-key-id", "ID of the KMS-key to be used for encrypting the service's account key.").StringVar(&cmd.kmsKeyID)
 	clause.Flag("role", "ARN of the IAM role that should have access to this service account.").StringVar(&cmd.role)
 	clause.Flag("region", "The AWS region that should be used").StringVar(&cmd.region)
-<<<<<<< HEAD
-	clause.Flag("desc", "A description for the service. Defaults to the ARN of the IAM role that is given access to the service.").StringVar(&cmd.description)
-	clause.Flag("permission", "Create an access rule giving the service account permission on a directory. Accepted permissions are `read`, `write` and `admin`. Use <subdirectory>:<permission> format to give permission on a subdirectory of the repo.").StringVar(&cmd.permission)
-=======
 	clause.Flag("description", "A description for the service so others will recognize it. Defaults to the name of the role that is attached to the service.").StringVar(&cmd.description)
 	clause.Flag("descr", "").Hidden().StringVar(&cmd.description)
 	clause.Flag("desc", "").Hidden().StringVar(&cmd.description)
 	clause.Flag("permission", "Create an access rule giving the service account permission on a directory. Accepted permissions are `read`, `write` and `admin`. Use <permission> format to give permission on the root of the repo and <subdirectory>:<permission> to give permission on a subdirectory.").StringVar(&cmd.permission)
->>>>>>> 8fd72fa4
 
 	BindAction(clause, cmd.Run)
 }
 
-<<<<<<< HEAD
 func newKMSKeyOptionsGetter(cfg *aws.Config) kmsKeyOptionsGetter {
 	return kmsKeyOptionsGetter{
 		cfg:           cfg,
@@ -211,7 +188,8 @@
 	waitgroup.Wait()
 
 	return options, nil
-=======
+}
+
 // roleNameFromRole returns the name of the role indicated by the input. Accepted input is:
 // - A role name (e.g. my-role)
 // - A role name, prefixed by "role/" (e.g. role/my-role)
@@ -228,5 +206,4 @@
 		return ""
 	}
 	return strings.TrimPrefix(role, "role/")
->>>>>>> 8fd72fa4
 }