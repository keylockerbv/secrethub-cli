--- conflicted
+++ resolved
@@ -156,27 +156,16 @@
 // Register registers the command, arguments and flags on the provided Registerer.
 func (cmd *ServiceAWSInitCommand) Register(r cli.Registerer) {
 	clause := r.Command("init", "Create a new service account that is tied to an AWS IAM role.")
-<<<<<<< HEAD
 	//clause.Arg("repo", "The service account is attached to the repository in this path.").Required().PlaceHolder(repoPathPlaceHolder).SetValue(&cmd.repo)
 	clause.Flags().StringVar(&cmd.kmsKeyID, "kms-key", "", "The ID or ARN of the KMS-key to be used for encrypting the service's account key.")
 	clause.Flags().StringVar(&cmd.role, "role", "", "The role name or ARN of the IAM role that should have access to this service account.")
 	clause.Flags().StringVar(&cmd.region, "region", "", "The AWS region that should be used for KMS.")
-	clause.Flags().StringVar(&cmd.description, "description", "", "A description for the service so others will recognize it. Defaults to the name of the role that is attached to the service.")
+	clause.Flags().StringVar(&cmd.description, "description", "", "A description for the service so others will recognize it. Defaults to `AWS role <role-name>`")
 	clause.Flags().StringVar(&cmd.description, "descr", "", "")
 	clause.Flags().StringVar(&cmd.description, "desc", "", "")
 	clause.Cmd.Flag("desc").Hidden = true
 	clause.Cmd.Flag("descr").Hidden = true
 	clause.Flags().StringVar(&cmd.permission, "permission", "", "Create an access rule giving the service account permission on a directory. Accepted permissions are `read`, `write` and `admin`. Use `--permission <permission>` to give permission on the root of the repo and `--permission <dir>[/<dir> ...]:<permission>` to give permission on a subdirectory.")
-=======
-	clause.Arg("repo", "The service account is attached to the repository in this path.").Required().PlaceHolder(repoPathPlaceHolder).SetValue(&cmd.repo)
-	clause.Flag("kms-key", "The ID or ARN of the KMS-key to be used for encrypting the service's account key.").StringVar(&cmd.kmsKeyID)
-	clause.Flag("role", "The role name or ARN of the IAM role that should have access to this service account.").StringVar(&cmd.role)
-	clause.Flag("region", "The AWS region that should be used for KMS.").StringVar(&cmd.region)
-	clause.Flag("description", "A description for the service so others will recognize it. Defaults to `AWS role <role-name>`.").StringVar(&cmd.description)
-	clause.Flag("descr", "").Hidden().StringVar(&cmd.description)
-	clause.Flag("desc", "").Hidden().StringVar(&cmd.description)
-	clause.Flag("permission", "Create an access rule giving the service account permission on a directory. Accepted permissions are `read`, `write` and `admin`. Use `--permission <permission>` to give permission on the root of the repo and `--permission <dir>[/<dir> ...]:<permission>` to give permission on a subdirectory.").StringVar(&cmd.permission)
->>>>>>> 5e401480
 
 	clause.HelpLong("The native AWS identity provider uses a combination of AWS IAM and AWS KMS to provide access to SecretHub for any service running on AWS (e.g. EC2, Lambda or ECS). For this to work, an IAM role and a KMS key are needed.\n" +
 		"\n" +
