--- conflicted
+++ resolved
@@ -7,12 +7,6 @@
 	"testing"
 	"time"
 
-<<<<<<< HEAD
-=======
-	"github.com/secrethub/secrethub-cli/internals/cli/ui"
-
-	"github.com/secrethub/secrethub-cli/internals/secrethub/fakes"
->>>>>>> aeaaf25f
 	"github.com/secrethub/secrethub-go/internals/api"
 	"github.com/secrethub/secrethub-go/internals/assert"
 	"github.com/secrethub/secrethub-go/pkg/secrethub"
@@ -237,27 +231,18 @@
 	for name, tc := range cases {
 		t.Run(name, func(t *testing.T) {
 			// Setup
-<<<<<<< HEAD
-			io := fakeui.NewIO(t)
-			tc.cmd.io = io
-=======
 			buffer := bytes.Buffer{}
 			tc.cmd.newPaginatedWriter = func(_ io.Writer) (io.WriteCloser, error) {
 				return &fakes.Pager{Buffer: &buffer}, nil
 			}
-			tc.cmd.io = ui.NewFakeIO()
->>>>>>> aeaaf25f
+			tc.cmd.io = fakeui.NewIO(t)
 
 			// Act
 			err := tc.cmd.run()
 
 			// Assert
 			assert.Equal(t, err, tc.err)
-<<<<<<< HEAD
-			assert.Equal(t, io.Out.String(), tc.out)
-=======
 			assert.Equal(t, buffer.String(), tc.out)
->>>>>>> aeaaf25f
 		})
 	}
 }