--- conflicted
+++ resolved
@@ -3,11 +3,7 @@
 import (
 	"net/url"
 
-<<<<<<< HEAD
 	"github.com/secrethub/secrethub-go/internals/auth"
-	"github.com/secrethub/secrethub-go/internals/errio"
-=======
->>>>>>> 968b223a
 	"github.com/secrethub/secrethub-go/pkg/secrethub"
 )
 
@@ -41,28 +37,24 @@
 // NewClient returns a new client that is configured to use the remote that
 // is set with the flag.
 func (f *clientFactory) NewClient() (secrethub.Client, error) {
-<<<<<<< HEAD
-	if f.UseAWS {
-		return secrethub.NewClientAWS(f.NewClientOptions())
-	}
-
-	credential, err := f.store.Get()
-	if err != nil {
-		return nil, errio.Error(err)
-	}
-
-	return secrethub.NewClient(credential, auth.NewHTTPSigner(credential), f.NewClientOptions()), nil
-=======
 	if f.client == nil {
-		credential, err := f.store.Get()
-		if err != nil {
-			return nil, err
+		if f.UseAWS {
+			client, err := secrethub.NewClientAWS(f.NewClientOptions())
+			if err != nil {
+				return nil, err
+			}
+			
+			f.client = client
+		} else {
+			credential, err := f.store.Get()
+			if err != nil {
+				return nil, err
+			}
+	
+			f.client = secrethub.NewClient(credential, auth.NewHTTPSigner(credential), f.NewClientOptions())
 		}
-
-		f.client = secrethub.NewClient(credential, f.NewClientOptions())
 	}
 	return f.client, nil
->>>>>>> 968b223a
 }
 
 // NewClientOptions returns the client options configured by the flags.
