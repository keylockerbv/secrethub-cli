package secrethub

import (
	"net/url"

<<<<<<< HEAD
	"github.com/secrethub/secrethub-go/internals/auth"
	"github.com/secrethub/secrethub-go/internals/errio"
=======
>>>>>>> d471ce06
	"github.com/secrethub/secrethub-go/pkg/secrethub"
)

// ClientFactory handles creating a new client with the configured options.
type ClientFactory interface {
	// NewClient returns a new SecretHub client.
	NewClient() (secrethub.Client, error)
	Register(FlagRegisterer)
}

// NewClientFactory creates a new ClientFactory.
func NewClientFactory(store CredentialStore) ClientFactory {
	return &clientFactory{
		store: store,
	}
}

type clientFactory struct {
	client    secrethub.Client
	ServerURL *url.URL
	store     CredentialStore
}

// Register the flags for configuration on a cli application.
func (f *clientFactory) Register(r FlagRegisterer) {
	r.Flag("api-remote", "The SecretHub API address, don't set this unless you know what you're doing.").Hidden().URLVar(&f.ServerURL)
}

// NewClient returns a new client that is configured to use the remote that
// is set with the flag.
func (f *clientFactory) NewClient() (secrethub.Client, error) {
	if f.client == nil {
		credential, err := f.store.Get()
		if err != nil {
			return nil, err
		}

<<<<<<< HEAD
	return secrethub.NewClient(credential, auth.NewHTTPSigner(credential), f.NewClientOptions()), nil
=======
		f.client = secrethub.NewClient(credential, f.NewClientOptions())
	}
	return f.client, nil
>>>>>>> d471ce06
}

// NewClientOptions returns the client options configured by the flags.
func (f *clientFactory) NewClientOptions() *secrethub.ClientOptions {
	var opts secrethub.ClientOptions

	if f.ServerURL != nil {
		opts.ServerURL = f.ServerURL.String()
	}
	return &opts
}<|MERGE_RESOLUTION|>--- conflicted
+++ resolved
@@ -3,11 +3,7 @@
 import (
 	"net/url"
 
-<<<<<<< HEAD
 	"github.com/secrethub/secrethub-go/internals/auth"
-	"github.com/secrethub/secrethub-go/internals/errio"
-=======
->>>>>>> d471ce06
 	"github.com/secrethub/secrethub-go/pkg/secrethub"
 )
 
@@ -45,13 +41,9 @@
 			return nil, err
 		}
 
-<<<<<<< HEAD
-	return secrethub.NewClient(credential, auth.NewHTTPSigner(credential), f.NewClientOptions()), nil
-=======
-		f.client = secrethub.NewClient(credential, f.NewClientOptions())
+		f.client = secrethub.NewClient(credential, auth.NewHTTPSigner(credential), f.NewClientOptions())
 	}
 	return f.client, nil
->>>>>>> d471ce06
 }
 
 // NewClientOptions returns the client options configured by the flags.
