package secrethub

import (
	"fmt"
	"io/ioutil"
	"os"
	"path/filepath"
	"time"

	"github.com/secrethub/secrethub-cli/internals/secrethub/tpl"

	"github.com/secrethub/secrethub-cli/internals/cli/clip"
	"github.com/secrethub/secrethub-cli/internals/cli/filemode"
	"github.com/secrethub/secrethub-cli/internals/cli/posix"
	"github.com/secrethub/secrethub-cli/internals/cli/ui"
	"github.com/secrethub/secrethub-cli/internals/secrethub/command"

	"github.com/docker/go-units"
)

// Errors
var (
	ErrUnknownTemplateVersion = errMain.Code("unknown_template_version").ErrorPref("unknown template version: '%s' supported versions are 1, 2 and latest")
	ErrReadFile               = errMain.Code("in_file_read_error").ErrorPref("could not read the input file %s: %s")
)

// InjectCommand is a command to read a secret.
type InjectCommand struct {
	outFile                       string
	inFile                        string
	fileMode                      filemode.FileMode
	force                         bool
	io                            ui.IO
	useClipboard                  bool
	clearClipboardAfter           time.Duration
	clipper                       clip.Clipper
	osEnv                         []string
	newClient                     newClientFunc
	templateVars                  MapValue
	templateVersion               string
	dontPromptMissingTemplateVars bool
}

// NewInjectCommand creates a new InjectCommand.
func NewInjectCommand(io ui.IO, newClient newClientFunc) *InjectCommand {
	return &InjectCommand{
		clipper:             clip.NewClipboard(),
		osEnv:               os.Environ(),
		clearClipboardAfter: defaultClearClipboardAfter,
		io:                  io,
		newClient:           newClient,
		templateVars:        MapValue{stringMap: make(map[string]string)},
	}
}

// Register adds a CommandClause and it's args and flags to a cli.App.
// Register adds args and flags.
func (cmd *InjectCommand) Register(r command.Registerer) {
	clause := r.CreateCommand("inject", "Inject secrets into a template.")
	clause.BoolVarP(&cmd.useClipboard,
		"clip", "c", false,
		fmt.Sprintf(
			"Copy the injected template to the clipboard instead of stdout. The clipboard is automatically cleared after %s.",
			units.HumanDuration(cmd.clearClipboardAfter),
		))
	clause.StringVarP(&cmd.inFile, "in-file", "i", "", "The filename of a template file to inject.")
	clause.StringVarP(&cmd.outFile, "out-file", "o", "", "Write the injected template to a file instead of stdout.")
	clause.StringVar(&cmd.outFile, "file", "", "") // Alias of --out-file (for backwards compatibility)
	clause.Flag("file").Hidden = true
	clause.Var(&cmd.fileMode, "file-mode", "Set filemode for the output file if it does not yet exist. Defaults to 0600 (read and write for current user) and is ignored without the --out-file flag.")
	clause.Flag("file-mode").DefValue = "0600"
<<<<<<< HEAD
	clause.VarP(&cmd.templateVars,"var", "v", "Define the value for a template variable with `VAR=VALUE`, e.g. --var env=prod")
	clause.StringVar(&cmd.templateVersion, "template-version", "auto", "Do not prompt when a template variable is missing and return an error instead.")
	clause.BoolVar(&cmd.dontPromptMissingTemplateVars, "no-prompt", false, "Do not prompt when a template variable is missing and return an error instead.")
	clause.BoolVarP(&cmd.force, "force", "f", false, "Overwrite the output file if it already exists, without prompting for confirmation. This flag is ignored if no --out-file is supplied.")
=======
	clause.Flags().VarP(&cmd.templateVars, "var", "v", "Define the value for a template variable with `VAR=VALUE`, e.g. --var env=prod")
	clause.Flags().StringVar(&cmd.templateVersion, "template-version", "auto", "Do not prompt when a template variable is missing and return an error instead.")
	clause.Flags().BoolVar(&cmd.dontPromptMissingTemplateVars, "no-prompt", false, "Do not prompt when a template variable is missing and return an error instead.")
	clause.Flags().BoolVarP(&cmd.force, "force", "f", false, "Overwrite the output file if it already exists, without prompting for confirmation. This flag is ignored if no --out-file is supplied.")
>>>>>>> 5d1cddf3

	command.BindAction(clause, nil, cmd.Run)
}

// Run handles the command with the options as specified in the command.
func (cmd *InjectCommand) Run() error {
	if cmd.useClipboard && cmd.outFile != "" {
		return ErrFlagsConflict("--clip and --file")
	}

	var err error
	var raw []byte

	if cmd.inFile != "" {
		raw, err = ioutil.ReadFile(cmd.inFile)
		if err != nil {
			return ErrReadFile(cmd.inFile, err)
		}
	} else {
		if !cmd.io.IsInputPiped() {
			return ErrNoDataOnStdin
		}

		raw, err = ioutil.ReadAll(cmd.io.Input())
		if err != nil {
			return err
		}
	}

	osEnv, _ := parseKeyValueStringsToMap(cmd.osEnv)

	var templateVariableReader tpl.VariableReader
	templateVariableReader, err = newVariableReader(osEnv, cmd.templateVars.stringMap)
	if err != nil {
		return err
	}

	if !cmd.dontPromptMissingTemplateVars {
		templateVariableReader = newPromptMissingVariableReader(templateVariableReader, cmd.io)
	}

	parser, err := getTemplateParser(raw, cmd.templateVersion)
	if err != nil {
		return err
	}

	template, err := parser.Parse(string(raw), 1, 1)
	if err != nil {
		return err
	}

	injected, err := template.Evaluate(templateVariableReader, newSecretReader(cmd.newClient))
	if err != nil {
		return err
	}

	out := []byte(injected)
	if cmd.useClipboard {
		err = WriteClipboardAutoClear(out, cmd.clearClipboardAfter, cmd.clipper)
		if err != nil {
			return err
		}

		fmt.Fprintln(cmd.io.Output(), fmt.Sprintf("Copied injected template to clipboard. It will be cleared after %s.", units.HumanDuration(cmd.clearClipboardAfter)))
	} else if cmd.outFile != "" {
		_, err := os.Stat(cmd.outFile)
		if err == nil && !cmd.force {
			if cmd.io.IsOutputPiped() {
				return ErrFileAlreadyExists
			}

			confirmed, err := ui.AskYesNo(
				cmd.io,
				fmt.Sprintf(
					"File %s already exists, overwrite it?",
					cmd.outFile,
				),
				ui.DefaultNo,
			)
			if err != nil {
				return err
			}

			if !confirmed {
				fmt.Fprintln(cmd.io.Output(), "Aborting.")
				return nil
			}
		}

		err = ioutil.WriteFile(cmd.outFile, posix.AddNewLine(out), cmd.fileMode.FileMode())
		if err != nil {
			return ErrCannotWrite(cmd.outFile, err)
		}

		absPath, err := filepath.Abs(cmd.outFile)
		if err != nil {
			return ErrCannotWrite(err)
		}

		fmt.Fprintf(cmd.io.Output(), "%s\n", absPath)
	} else {
		fmt.Fprintf(cmd.io.Output(), "%s", posix.AddNewLine(out))
	}

	return nil
}<|MERGE_RESOLUTION|>--- conflicted
+++ resolved
@@ -69,17 +69,11 @@
 	clause.Flag("file").Hidden = true
 	clause.Var(&cmd.fileMode, "file-mode", "Set filemode for the output file if it does not yet exist. Defaults to 0600 (read and write for current user) and is ignored without the --out-file flag.")
 	clause.Flag("file-mode").DefValue = "0600"
-<<<<<<< HEAD
 	clause.VarP(&cmd.templateVars,"var", "v", "Define the value for a template variable with `VAR=VALUE`, e.g. --var env=prod")
 	clause.StringVar(&cmd.templateVersion, "template-version", "auto", "Do not prompt when a template variable is missing and return an error instead.")
 	clause.BoolVar(&cmd.dontPromptMissingTemplateVars, "no-prompt", false, "Do not prompt when a template variable is missing and return an error instead.")
 	clause.BoolVarP(&cmd.force, "force", "f", false, "Overwrite the output file if it already exists, without prompting for confirmation. This flag is ignored if no --out-file is supplied.")
-=======
-	clause.Flags().VarP(&cmd.templateVars, "var", "v", "Define the value for a template variable with `VAR=VALUE`, e.g. --var env=prod")
-	clause.Flags().StringVar(&cmd.templateVersion, "template-version", "auto", "Do not prompt when a template variable is missing and return an error instead.")
-	clause.Flags().BoolVar(&cmd.dontPromptMissingTemplateVars, "no-prompt", false, "Do not prompt when a template variable is missing and return an error instead.")
-	clause.Flags().BoolVarP(&cmd.force, "force", "f", false, "Overwrite the output file if it already exists, without prompting for confirmation. This flag is ignored if no --out-file is supplied.")
->>>>>>> 5d1cddf3
+
 
 	command.BindAction(clause, nil, cmd.Run)
 }
