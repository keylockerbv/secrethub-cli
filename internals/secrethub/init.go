--- conflicted
+++ resolved
@@ -41,14 +41,9 @@
 // Register registers the command, arguments and flags on the provided Registerer.
 func (cmd *InitCommand) Register(r cli.Registerer) {
 	clause := r.Command("init", "Initialize the SecretHub client for first use on this device.")
-<<<<<<< HEAD
 	clause.Flags().StringVar(&cmd.backupCode, "backup-code", "", "The backup code used to restore an existing account to this device.")
+	clause.Flags().StringVar(&cmd.setupCode, "setup-code", "", "The setup code used to configure the CLI to use an account created on the website.")
 	registerForceFlag(clause, &cmd.force)
-=======
-	clause.Flag("backup-code", "The backup code used to restore an existing account to this device.").StringVar(&cmd.backupCode)
-	clause.Flag("setup-code", "The setup code used to configure the CLI to use an account created on the website.").StringVar(&cmd.setupCode)
-	registerForceFlag(clause).BoolVar(&cmd.force)
->>>>>>> c7e46d5c
 
 	clause.BindAction(cmd.Run)
 	clause.BindArguments(nil, nil)
