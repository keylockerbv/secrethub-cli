package secrethub

import (
	"fmt"
	"io/ioutil"
	"os"
	"strings"

	"github.com/secrethub/secrethub-cli/internals/cli/clip"
	"github.com/secrethub/secrethub-cli/internals/cli/filemode"
	"github.com/secrethub/secrethub-cli/internals/cli/posix"
	"github.com/secrethub/secrethub-cli/internals/cli/ui"

	"github.com/secrethub/secrethub-go/internals/api"
	"github.com/secrethub/secrethub-go/pkg/secrethub/credentials"
)

// ServiceInitCommand initializes a service and writes the generated config to stdout.
type ServiceInitCommand struct {
	clip        bool
	description string
	file        string
	fileMode    filemode.FileMode
	path        api.DirPath
	permission  string
	clipper     clip.Clipper
	io          ui.IO
	newClient   newClientFunc
}

// NewServiceInitCommand creates a new ServiceInitCommand.
func NewServiceInitCommand(io ui.IO, newClient newClientFunc) *ServiceInitCommand {
	return &ServiceInitCommand{
		clipper:   clip.NewClipboard(),
		io:        io,
		newClient: newClient,
	}
}

// Run initializes a service and writes the generated config to stdout.
func (cmd *ServiceInitCommand) Run() error {
	var err error

	if cmd.file != "" {
		_, err := os.Stat(cmd.file)
		if !os.IsNotExist(err) {
			return ErrFileAlreadyExists
		}
	}

	if cmd.clip && cmd.file != "" {
		return ErrFlagsConflict("--clip and --file")
	}

	repo := cmd.path.GetRepoPath()

	client, err := cmd.newClient()
	if err != nil {
		return err
	}

	credential := credentials.CreateKey()
	service, err := client.Services().Create(repo.Value(), cmd.description, credential)
	if err != nil {
		return err
	}

	if strings.Contains(cmd.permission, ":") && !cmd.path.IsRepoPath() {
		return api.ErrInvalidRepoPath(cmd.path)
	}

	err = givePermission(service, cmd.path.GetRepoPath(), cmd.permission, client)
	if err != nil {
		return err
	}
	out, err := credential.Export()
	if err != nil {
		return err
	}

	if cmd.clip {
		err = WriteClipboardAutoClear(out, defaultClearClipboardAfter, cmd.clipper)
		if err != nil {
			return err
		}

		fmt.Fprintf(cmd.io.Stdout(), "Copied account configuration for %s to clipboard. It will be cleared after 45 seconds.\n", service.ServiceID)
	} else if cmd.file != "" {
		err = ioutil.WriteFile(cmd.file, posix.AddNewLine(out), cmd.fileMode.FileMode())
		if err != nil {
			return ErrCannotWrite(cmd.file, err)
		}

		fmt.Fprintf(
			cmd.io.Stdout(),
			"Written account configuration for %s to %s. Be sure to remove it when you're done.\n",
			service.ServiceID,
			cmd.file,
		)
	} else {
		fmt.Fprintf(cmd.io.Stdout(), "%s", posix.AddNewLine(out))
	}

	return nil
}

// Register registers the command, arguments and flags on the provided Registerer.
func (cmd *ServiceInitCommand) Register(r Registerer) {
	clause := r.Command("init", "Create a new service account attached to a repository.")
<<<<<<< HEAD
	clause.Arg("repo", "The service account is attached to the repository in this path.").Required().SetValue(&cmd.path)
	clause.Flag("desc", "A description for the service").StringVar(&cmd.description)
	clause.Flag("permission", "Create an access rule giving the service account permission on a directory. Accepted permissions are `read`, `write` and `admin`. Use <permission> format to give permission on the root of the repo and <subdirectory>:<permission> to give permission on a subdirectory.").StringVar(&cmd.permission)
=======
	clause.Arg("path", "The service account is attached to the repository in this path and when used together with --permission, an access rule is created on the directory in this path.").Required().SetValue(&cmd.path)
	clause.Flag("description", "A description for the service so others will recognize it.").StringVar(&cmd.description)
	clause.Flag("descr", "").Hidden().StringVar(&cmd.description)
	clause.Flag("desc", "").Hidden().StringVar(&cmd.description)
	clause.Flag("permission", "Automatically create an access rule giving the service account permission on the given path argument. Accepts `read`, `write` or `admin`.").SetValue(&cmd.permission)
>>>>>>> 293c585b
	// TODO make 45 sec configurable
	clause.Flag("clip", "Write the service account configuration to the clipboard instead of stdout. The clipboard is automatically cleared after 45 seconds.").Short('c').BoolVar(&cmd.clip)
	clause.Flag("file", "Write the service account configuration to a file instead of stdout.").StringVar(&cmd.file)
	clause.Flag("file-mode", "Set filemode for the written file. Defaults to 0440 (read only) and is ignored without the --file flag.").Default("0440").SetValue(&cmd.fileMode)

	BindAction(clause, cmd.Run)
}

// givePermission gives the service permission on the repository as defined in the permission flag.
// When the permission flag is given in the format <permission>, the permission is given on the root directory of the repository.
// When the permission flag is given in the format <subdirectory>:<permission>, the permission is given on the given subdirectory of the
// repo.
func givePermission(service *api.Service, repo api.RepoPath, permissionFlagValue string, client secrethub.Client) error {
	subdir, permissionValue := parsePermissionFlag(permissionFlagValue)

	permissionPath, err := api.NewDirPath(api.JoinPaths(repo.GetDirPath().String(), subdir))
	if err != nil {
		return ErrInvalidPermissionPath(err)
	}

	var permission api.Permission
	err = permission.Set(permissionValue)
	if err != nil {
		return err
	}

	if permission != 0 {
		_, err := client.AccessRules().Set(permissionPath.Value(), permission.String(), service.ServiceID)
		if err != nil {
			_, delErr := client.Services().Delete(service.ServiceID)
			if delErr != nil {
				fmt.Fprintf(os.Stderr, "Failed to cleanup after creating an access rule for %s failed. Be sure to manually remove the created service account %s: %s\n", service.ServiceID, service.ServiceID, err)
				return delErr
			}

			return err
		}
	}

	return nil
}

// parsePermissionFlag parses a permission flag into a permission and a subdirectory to give
// the permission on.
func parsePermissionFlag(value string) (subdir string, permission string) {
	values := strings.SplitN(value, ":", 2)
	if len(values) == 1 {
		return "", values[0]
	} else {
		return values[0], values[1]
	}
}<|MERGE_RESOLUTION|>--- conflicted
+++ resolved
@@ -12,6 +12,7 @@
 	"github.com/secrethub/secrethub-cli/internals/cli/ui"
 
 	"github.com/secrethub/secrethub-go/internals/api"
+	"github.com/secrethub/secrethub-go/pkg/secrethub"
 	"github.com/secrethub/secrethub-go/pkg/secrethub/credentials"
 )
 
@@ -107,17 +108,11 @@
 // Register registers the command, arguments and flags on the provided Registerer.
 func (cmd *ServiceInitCommand) Register(r Registerer) {
 	clause := r.Command("init", "Create a new service account attached to a repository.")
-<<<<<<< HEAD
 	clause.Arg("repo", "The service account is attached to the repository in this path.").Required().SetValue(&cmd.path)
-	clause.Flag("desc", "A description for the service").StringVar(&cmd.description)
-	clause.Flag("permission", "Create an access rule giving the service account permission on a directory. Accepted permissions are `read`, `write` and `admin`. Use <permission> format to give permission on the root of the repo and <subdirectory>:<permission> to give permission on a subdirectory.").StringVar(&cmd.permission)
-=======
-	clause.Arg("path", "The service account is attached to the repository in this path and when used together with --permission, an access rule is created on the directory in this path.").Required().SetValue(&cmd.path)
 	clause.Flag("description", "A description for the service so others will recognize it.").StringVar(&cmd.description)
 	clause.Flag("descr", "").Hidden().StringVar(&cmd.description)
 	clause.Flag("desc", "").Hidden().StringVar(&cmd.description)
-	clause.Flag("permission", "Automatically create an access rule giving the service account permission on the given path argument. Accepts `read`, `write` or `admin`.").SetValue(&cmd.permission)
->>>>>>> 293c585b
+	clause.Flag("permission", "Create an access rule giving the service account permission on a directory. Accepted permissions are `read`, `write` and `admin`. Use <permission> format to give permission on the root of the repo and <subdirectory>:<permission> to give permission on a subdirectory.").StringVar(&cmd.permission)
 	// TODO make 45 sec configurable
 	clause.Flag("clip", "Write the service account configuration to the clipboard instead of stdout. The clipboard is automatically cleared after 45 seconds.").Short('c').BoolVar(&cmd.clip)
 	clause.Flag("file", "Write the service account configuration to a file instead of stdout.").StringVar(&cmd.file)
@@ -130,7 +125,7 @@
 // When the permission flag is given in the format <permission>, the permission is given on the root directory of the repository.
 // When the permission flag is given in the format <subdirectory>:<permission>, the permission is given on the given subdirectory of the
 // repo.
-func givePermission(service *api.Service, repo api.RepoPath, permissionFlagValue string, client secrethub.Client) error {
+func givePermission(service *api.Service, repo api.RepoPath, permissionFlagValue string, client secrethub.ClientAdapter) error {
 	subdir, permissionValue := parsePermissionFlag(permissionFlagValue)
 
 	permissionPath, err := api.NewDirPath(api.JoinPaths(repo.GetDirPath().String(), subdir))
@@ -166,7 +161,6 @@
 	values := strings.SplitN(value, ":", 2)
 	if len(values) == 1 {
 		return "", values[0]
-	} else {
-		return values[0], values[1]
 	}
+	return values[0], values[1]
 }