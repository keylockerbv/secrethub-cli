package secrethub

import (
	"fmt"
	"io"
	"os"

	"github.com/secrethub/secrethub-go/internals/errio"

	"github.com/secrethub/secrethub-cli/internals/secrethub/pager"

	"golang.org/x/crypto/ssh/terminal"

	"github.com/secrethub/secrethub-go/pkg/secrethub/iterator"

	"github.com/secrethub/secrethub-cli/internals/cli/ui"
	"github.com/secrethub/secrethub-cli/internals/secrethub/command"
	"github.com/secrethub/secrethub-go/pkg/secrethub"

	"github.com/secrethub/secrethub-go/internals/api"
)

var (
	errAudit        = errio.Namespace("audit")
	errNoSuchFormat = errAudit.Code("invalid_format").ErrorPref("invalid format: %s")
)

const (
	defaultTerminalWidth = 80
	formatTable          = "table"
	formatJSON           = "json"
)

// AuditCommand is a command to audit a repo or a secret.
type AuditCommand struct {
	io                 ui.IO
	newPaginatedWriter func(io.Writer) (io.WriteCloser, error)
	path               api.Path
	useTimestamps      bool
	timeFormatter      TimeFormatter
	newClient          newClientFunc
	terminalWidth      func(int) (int, error)
	perPage            int
	format             string
}

// NewAuditCommand creates a new audit command.
func NewAuditCommand(io ui.IO, newClient newClientFunc) *AuditCommand {
	return &AuditCommand{
		io:                 io,
		newPaginatedWriter: pager.NewWithFallback,
		newClient:          newClient,
		terminalWidth: func(fd int) (int, error) {
			w, _, err := terminal.GetSize(fd)
			return w, err
		},
	}
}

// Register registers the command, arguments and flags on the provided Registerer.
func (cmd *AuditCommand) Register(r command.Registerer) {
	clause := r.Command("audit", "Show the audit log.")
	clause.Arg("repo-path or secret-path", "Path to the repository or the secret to audit "+repoPathPlaceHolder+" or "+secretPathPlaceHolder).SetValue(&cmd.path)
	clause.Flag("per-page", "Number of audit events shown per page").Default("20").Hidden().IntVar(&cmd.perPage)
	clause.Flag("output-format", "Specify the format in which to output the log. Options are: table and json. If the output of the command is parsed by a script an alternative of the table format must be used.").HintOptions("table", "json").Default("table").StringVar(&cmd.format)
	registerTimestampFlag(clause).BoolVar(&cmd.useTimestamps)

	command.BindAction(clause, cmd.Run)
}

// Run prints all audit events for the given repository or secret.
func (cmd *AuditCommand) Run() error {
	cmd.beforeRun()
	return cmd.run()
}

// beforeRun configures the command using the flag values.
func (cmd *AuditCommand) beforeRun() {
	if cmd.format == formatJSON {
		cmd.timeFormatter = NewTimeFormatter(true)
	} else {
		cmd.timeFormatter = NewTimeFormatter(cmd.useTimestamps)
	}
}

// Run prints all audit events for the given repository or secret.
func (cmd *AuditCommand) run() error {
	if cmd.perPage < 1 {
		return fmt.Errorf("per-page should be positive, got %d", cmd.perPage)
	}

	iter, auditTable, err := cmd.iterAndAuditTable()
	if err != nil {
		return err
	}

<<<<<<< HEAD
	tabWriter := tabwriter.NewWriter(cmd.io.Output(), 0, 4, 4, ' ', 0)
	header := strings.Join(auditTable.header(), "\t") + "\n"
	fmt.Fprint(tabWriter, header)
=======
	paginatedWriter, err := cmd.newPaginatedWriter(cmd.io.Stdout())
	if err != nil {
		return err
	}
	defer paginatedWriter.Close()

	var formatter listFormatter
	if cmd.format == formatJSON {
		formatter = newJSONFormatter(paginatedWriter, auditTable.header())
	} else if cmd.format == formatTable {
		terminalWidth, err := cmd.terminalWidth(int(os.Stdout.Fd()))
		if err != nil {
			terminalWidth = defaultTerminalWidth
		}
		formatter = newTableFormatter(paginatedWriter, terminalWidth, auditTable.columns())
	} else {
		return errNoSuchFormat(cmd.format)
	}
>>>>>>> aeaaf25f

	for {
		event, err := iter.Next()
		if err == iterator.Done {
			break
		} else if err != nil {
			return err
		}

		row, err := auditTable.row(event)
		if err != nil {
			return err
		}

		err = formatter.Write(row)
		if err == pager.ErrPagerClosed {
			break
		} else if err != nil {
			return err
		}
	}
	return nil
}

func (cmd *AuditCommand) iterAndAuditTable() (secrethub.AuditEventIterator, auditTable, error) {
	repoPath, err := cmd.path.ToRepoPath()
	if err == nil {
		client, err := cmd.newClient()
		if err != nil {
			return nil, nil, err
		}
		tree, err := client.Dirs().GetTree(repoPath.GetDirPath().Value(), -1, false)
		if err != nil {
			return nil, nil, err
		}

		iter := client.Repos().EventIterator(repoPath.Value(), &secrethub.AuditEventIteratorParams{})
		auditTable := newRepoAuditTable(tree, cmd.timeFormatter)
		return iter, auditTable, nil

	}

	secretPath, err := cmd.path.ToSecretPath()
	if err == nil {
		if cmd.path.HasVersion() {
			return nil, nil, ErrCannotAuditSecretVersion
		}

		client, err := cmd.newClient()
		if err != nil {
			return nil, nil, err
		}

		isDir, err := client.Dirs().Exists(secretPath.Value())
		if err == nil && isDir {
			return nil, nil, ErrCannotAuditDir
		}

		iter := client.Secrets().EventIterator(secretPath.Value(), &secrethub.AuditEventIteratorParams{})
		auditTable := newSecretAuditTable(cmd.timeFormatter)
		return iter, auditTable, nil
	}

	return nil, nil, ErrNoValidRepoOrSecretPath
}

type tableColumn struct {
	name     string
	maxWidth int
}

type auditTable interface {
	header() []string
	row(event api.Audit) ([]string, error)
	columns() []tableColumn
}

func newBaseAuditTable(timeFormatter TimeFormatter, midColumns ...tableColumn) baseAuditTable {
	columns := append([]tableColumn{
		{name: "author", maxWidth: 32},
		{name: "event", maxWidth: 22},
	}, midColumns...)
	columns = append(columns, []tableColumn{
		{name: "IP address", maxWidth: 45},
		{name: "date", maxWidth: 22},
	}...)

	return baseAuditTable{
		tableColumns:  columns,
		timeFormatter: timeFormatter,
	}
}

type baseAuditTable struct {
	tableColumns  []tableColumn
	timeFormatter TimeFormatter
}

func (table baseAuditTable) header() []string {
	res := make([]string, len(table.tableColumns))
	for i, col := range table.tableColumns {
		res[i] = col.name
	}
	return res
}

func (table baseAuditTable) row(event api.Audit, content ...string) ([]string, error) {
	actor, err := getAuditActor(event)
	if err != nil {
		return nil, err
	}

	res := append([]string{actor, getEventAction(event)}, content...)
	return append(res, event.IPAddress, table.timeFormatter.Format(event.LoggedAt)), nil
}

func (table baseAuditTable) columns() []tableColumn {
	return table.tableColumns
}

func newSecretAuditTable(timeFormatter TimeFormatter) secretAuditTable {
	return secretAuditTable{
		baseAuditTable: newBaseAuditTable(timeFormatter),
	}
}

type secretAuditTable struct {
	baseAuditTable
}

func (table secretAuditTable) header() []string {
	return table.baseAuditTable.header()
}

func (table secretAuditTable) row(event api.Audit) ([]string, error) {
	return table.baseAuditTable.row(event)
}

func newRepoAuditTable(tree *api.Tree, timeFormatter TimeFormatter) repoAuditTable {
	return repoAuditTable{
		baseAuditTable: newBaseAuditTable(timeFormatter, tableColumn{name: "event subject"}),
		tree:           tree,
	}
}

type repoAuditTable struct {
	baseAuditTable
	tree *api.Tree
}

func (table repoAuditTable) row(event api.Audit) ([]string, error) {
	subject, err := getAuditSubject(event, table.tree)
	if err != nil {
		return nil, err
	}

	return table.baseAuditTable.row(event, subject)
}<|MERGE_RESOLUTION|>--- conflicted
+++ resolved
@@ -3,7 +3,6 @@
 import (
 	"fmt"
 	"io"
-	"os"
 
 	"github.com/secrethub/secrethub-go/internals/errio"
 
@@ -94,12 +93,7 @@
 		return err
 	}
 
-<<<<<<< HEAD
-	tabWriter := tabwriter.NewWriter(cmd.io.Output(), 0, 4, 4, ' ', 0)
-	header := strings.Join(auditTable.header(), "\t") + "\n"
-	fmt.Fprint(tabWriter, header)
-=======
-	paginatedWriter, err := cmd.newPaginatedWriter(cmd.io.Stdout())
+	paginatedWriter, err := cmd.newPaginatedWriter(cmd.io.Output())
 	if err != nil {
 		return err
 	}
@@ -109,7 +103,7 @@
 	if cmd.format == formatJSON {
 		formatter = newJSONFormatter(paginatedWriter, auditTable.header())
 	} else if cmd.format == formatTable {
-		terminalWidth, err := cmd.terminalWidth(int(os.Stdout.Fd()))
+		terminalWidth, err := cmd.terminalWidth(int(cmd.io.Stdout().Fd()))
 		if err != nil {
 			terminalWidth = defaultTerminalWidth
 		}
@@ -117,7 +111,6 @@
 	} else {
 		return errNoSuchFormat(cmd.format)
 	}
->>>>>>> aeaaf25f
 
 	for {
 		event, err := iter.Next()
