package secrethub

import (
	"bytes"
	"encoding/json"
	"errors"
	"fmt"
	"io"
	"os"
	"os/exec"
	"strings"
	"syscall"

	"golang.org/x/crypto/ssh/terminal"

	"github.com/secrethub/secrethub-go/pkg/secrethub/iterator"

	"github.com/secrethub/secrethub-cli/internals/cli/ui"
	"github.com/secrethub/secrethub-cli/internals/secrethub/command"
	"github.com/secrethub/secrethub-go/pkg/secrethub"

	"github.com/secrethub/secrethub-go/internals/api"
)

var (
	errPagerNotFound = errors.New("no terminal pager available. Please configure a terminal pager by setting the $PAGER environment variable or install \"less\" or \"more\"")
	errPagerClosed   = errors.New("cannot write to closed terminal pager")
	errNoSuchFormat  = func(format string) error { return errors.New("invalid format: " + format) }
)

const (
	pagerEnvvar            = "$PAGER"
	defaultTerminalWidth   = 80
	fallbackPagerLineCount = 100
	formatTable            = "table"
	formatJSON             = "json"
)

// AuditCommand is a command to audit a repo or a secret.
type AuditCommand struct {
	io                 ui.IO
	newPaginatedWriter func(io.Writer) (pager, error)
	path               api.Path
	useTimestamps      bool
	timeFormatter      TimeFormatter
	newClient          newClientFunc
	terminalWidth      func(int) (int, error)
	perPage            int
	format             string
}

// NewAuditCommand creates a new audit command.
func NewAuditCommand(io ui.IO, newClient newClientFunc) *AuditCommand {
	return &AuditCommand{
		io:                 io,
		newPaginatedWriter: newPaginatedWriter,
		newClient:          newClient,
		terminalWidth: func(fd int) (int, error) {
			w, _, err := terminal.GetSize(fd)
			return w, err
		},
	}
}

// Register registers the command, arguments and flags on the provided Registerer.
func (cmd *AuditCommand) Register(r command.Registerer) {
	clause := r.Command("audit", "Show the audit log.")
	clause.Arg("repo-path or secret-path", "Path to the repository or the secret to audit "+repoPathPlaceHolder+" or "+secretPathPlaceHolder).SetValue(&cmd.path)
	clause.Flag("per-page", "Number of audit events shown per page").Default("20").Hidden().IntVar(&cmd.perPage)
	clause.Flag("output-format", "Specify the format in which to output the log. Options are: table and json. If the output of the command is parsed by a script an alternative of the table format must be used.").HintOptions("table", "json").Default("table").StringVar(&cmd.format)
	registerTimestampFlag(clause).BoolVar(&cmd.useTimestamps)

	command.BindAction(clause, cmd.Run)
}

// Run prints all audit events for the given repository or secret.
func (cmd *AuditCommand) Run() error {
	cmd.beforeRun()
	return cmd.run()
}

// beforeRun configures the command using the flag values.
func (cmd *AuditCommand) beforeRun() {
	cmd.timeFormatter = NewTimeFormatter(cmd.useTimestamps)
}

// Run prints all audit events for the given repository or secret.
func (cmd *AuditCommand) run() error {
	if cmd.perPage < 1 {
		return fmt.Errorf("per-page should be positive, got %d", cmd.perPage)
	}

	iter, auditTable, err := cmd.iterAndAuditTable()
	if err != nil {
		return err
	}

	paginatedWriter, err := cmd.newPaginatedWriter(os.Stdout)
	if err == errPagerNotFound {
		paginatedWriter = newFallbackPaginatedWriter(os.Stdout)
	} else if err != nil {
		return err
	}
	defer paginatedWriter.Close()

	var formatter listFormatter
	if cmd.format == formatJSON {
		formatter = newJSONFormatter(paginatedWriter, auditTable.header())
	} else if cmd.format == formatTable {
		terminalWidth, err := cmd.terminalWidth(int(os.Stdout.Fd()))
		if err != nil {
			terminalWidth = defaultTerminalWidth
		}
		formatter = newTableFormatter(paginatedWriter, terminalWidth, auditTable.columns())
	} else {
		return errNoSuchFormat(cmd.format)
	}

	for {
		event, err := iter.Next()
		if err == iterator.Done {
			break
		} else if err != nil {
			return err
		}

		row, err := auditTable.row(event)
		if err != nil {
			return err
		}

		err = formatter.Write(row)
		if err == errPagerClosed {
			break
		} else if err != nil {
			return err
		}
	}
	return nil
}

type listFormatter interface {
	Write([]string) error
}

// newJSONFormatter returns a table formatter that formats the given table rows as json.
func newJSONFormatter(writer io.Writer, fieldNames []string) *jsonFormatter {
	return &jsonFormatter{
		encoder: json.NewEncoder(writer), 
		fields: fieldNames,
	}
}

type jsonFormatter struct {
	encoder *json.Encoder
	fields  []string
}

// formatRow returns the json representation of the given row
// with the configured field names as keys and the provided values
func (f *jsonFormatter) Write(values []string) error {
	if len(f.fields) != len(values) {
		return fmt.Errorf("unexpected number of json fields")
	}

	jsonMap := make(map[string]string)
	for i, element := range values {
		jsonMap[f.fields[i]] = element
	}

	return f.encoder.Encode(jsonMap)
}

<<<<<<< HEAD
// newTableFormatter returns a list formatter that formats entries in a table.
func newTableFormatter(writer io.Writer, tableWidth int, columns []tableColumn) *tableFormatter {
	return &tableFormatter{writer: writer, tableWidth: tableWidth, columns: columns}
=======
// newColumnFormatter returns a table formatter that aligns the columns of the table.
func newColumnFormatter(writer io.Writer, tableWidth int, columns []tableColumn) *columnFormatter {
	return &columnFormatter{
		writer: writer, 
		tableWidth: tableWidth, 
		columns: columns,
	}
>>>>>>> 9496a84f
}

type tableFormatter struct {
	tableWidth           int
	writer               io.Writer
	computedColumnWidths []int
	columns              []tableColumn
	headerPrinted        bool
}

// Write writes the given values formatted in a table with the columns of
//
func (f *tableFormatter) Write(values []string) error {
	if !f.headerPrinted {
		header := make([]string, len(f.columns))
		for i, col := range f.columns {
			header[i] = col.name
		}
		formattedHeader := f.formatRow(header)
		_, err := f.writer.Write(formattedHeader)
		if err != nil {
			return err
		}
		f.headerPrinted = true
	}

	formattedRow := f.formatRow(values)
	_, err := f.writer.Write(formattedRow)
	return err
}

// formatRow formats the given table row to fit the configured width by
// giving each cell an equal width and wrapping the text in cells that exceed it.
func (f *tableFormatter) formatRow(row []string) []byte {
	columnWidths := f.columnWidths()

	// calculate the maximum number of lines a cell value will be broken into
	maxLinesPerCell := 1
	for i, cell := range row {
		lines := len(cell) / columnWidths[i]
		if len(cell)%columnWidths[i] != 0 {
			lines++
		}
		if lines > maxLinesPerCell {
			maxLinesPerCell = lines
		}
	}

	// split the cell values into a grid according to how they will be printed
	splitCells := make([][]string, maxLinesPerCell)
	for i := 0; i < maxLinesPerCell; i++ {
		splitCells[i] = make([]string, len(row))
	}

	for i, cell := range row {
		columnWidth := columnWidths[i]
		lineCount := len(cell) / columnWidth
		for j := 0; j < lineCount; j++ {
			begin := j * columnWidth
			end := (j + 1) * columnWidth
			splitCells[j][i] = cell[begin:end]
		}

		charactersLeft := len(cell) % columnWidth
		if charactersLeft != 0 {
			splitCells[lineCount][i] = cell[len(cell)-charactersLeft:] + strings.Repeat(" ", columnWidth-charactersLeft)
		} else if lineCount < maxLinesPerCell {
			splitCells[lineCount][i] = strings.Repeat(" ", columnWidth)
		}

		for j := lineCount + 1; j < maxLinesPerCell; j++ {
			splitCells[j][i] = strings.Repeat(" ", columnWidth)
		}
	}

	// convert the grid to a string
	strRes := strings.Builder{}
	for j := 0; j < maxLinesPerCell; j++ {
		strRes.WriteString(strings.Join(splitCells[j], "  ") + "\n")
	}
	return []byte(strRes.String())
}

// columnWidths returns the width of each column based on their maximum widths
// and the table width.
func (f *tableFormatter) columnWidths() []int {
	if f.computedColumnWidths != nil {
		return f.computedColumnWidths
	}
	res := make([]int, len(f.columns))

	// Distribute the maximum width equally between all columns and repeatedly
	// check if any of them have a smaller maximum width and can be shrunk.
	// Stop when no columns can be further adjusted.
	adjusted := true
	columnsLeft := len(f.columns)
	widthLeft := f.tableWidth - 2*(len(f.columns)-1)
	widthPerColumn := widthLeft / columnsLeft
	for adjusted {
		adjusted = false
		for i, col := range f.columns {
			if res[i] == 0 && col.maxWidth != 0 && col.maxWidth < widthPerColumn {
				res[i] = col.maxWidth
				widthLeft -= col.maxWidth
				columnsLeft--
				adjusted = true
			}
		}
		if columnsLeft == 0 {
			for i := range res {
				res[i] += widthLeft / len(res)
			}
			break
		}
		widthPerColumn = widthLeft / columnsLeft
	}

	// distribute the remaining width equally between columns with no maximum width.
	for i := range res {
		if res[i] == 0 {
			res[i] = widthPerColumn
		}
	}
	f.computedColumnWidths = res
	return res
}

func (cmd *AuditCommand) iterAndAuditTable() (secrethub.AuditEventIterator, auditTable, error) {
	repoPath, err := cmd.path.ToRepoPath()
	if err == nil {
		client, err := cmd.newClient()
		if err != nil {
			return nil, nil, err
		}
		tree, err := client.Dirs().GetTree(repoPath.GetDirPath().Value(), -1, false)
		if err != nil {
			return nil, nil, err
		}

		iter := client.Repos().EventIterator(repoPath.Value(), &secrethub.AuditEventIteratorParams{})
		auditTable := newRepoAuditTable(tree, cmd.timeFormatter)
		return iter, auditTable, nil

	}

	secretPath, err := cmd.path.ToSecretPath()
	if err == nil {
		if cmd.path.HasVersion() {
			return nil, nil, ErrCannotAuditSecretVersion
		}

		client, err := cmd.newClient()
		if err != nil {
			return nil, nil, err
		}

		isDir, err := client.Dirs().Exists(secretPath.Value())
		if err == nil && isDir {
			return nil, nil, ErrCannotAuditDir
		}

		iter := client.Secrets().EventIterator(secretPath.Value(), &secrethub.AuditEventIteratorParams{})
		auditTable := newSecretAuditTable(cmd.timeFormatter)
		return iter, auditTable, nil
	}

	return nil, nil, ErrNoValidRepoOrSecretPath
}

// pager is an io.WriteCloser that returns errPagerClosed if it has been closed.
type pager io.WriteCloser

// newPaginatedWriter runs the terminal pager configured in the OS environment
// and returns a writer that is piped to the standard input of the pager command.
func newPaginatedWriter(outputWriter io.Writer) (pager, error) {
	pager, err := pagerCommand()
	if err != nil {
		return nil, err
	}

	cmd := exec.Command(pager)

	writer, err := cmd.StdinPipe()
	if err != nil {
		return nil, err
	}

	cmd.Stdout = outputWriter
	cmd.Stderr = os.Stderr

	err = cmd.Start()
	if err != nil {
		return nil, err
	}
	done := make(chan struct{}, 1)
	go func() {
		_ = cmd.Wait()
		done <- struct{}{}
	}()
	return &paginatedWriter{writer: writer, cmd: cmd, done: done}, nil
}

// paginatedWriter is a writer that is piped to a terminal pager command.
type paginatedWriter struct {
	writer io.WriteCloser
	cmd    *exec.Cmd
	done   <-chan struct{}
	closed bool
}

// Write pipes the data to the terminal pager.
// It returns errPagerClosed if the terminal pager has been closed.
func (p *paginatedWriter) Write(data []byte) (n int, err error) {
	if p.isClosed() {
		return 0, errPagerClosed
	}
	return p.writer.Write(data)
}

// Close closes the writer to the terminal pager and waits for the terminal pager to close.
func (p *paginatedWriter) Close() error {
	err := p.writer.Close()
	if err != nil {
		return err
	}
	if p.closed {
		return nil
	}
	err = p.cmd.Process.Signal(syscall.SIGINT)
	if err != nil {
		err = p.cmd.Process.Kill()
		if err != nil {
			return err
		}
	}
	<-p.done
	return nil
}

// isClosed checks if the terminal pager process has been stopped.
func (p *paginatedWriter) isClosed() bool {
	if p.closed {
		return true
	}
	select {
	case <-p.done:
		p.closed = true
		return true
	default:
		return false
	}
}

// pagerCommand returns the name of the terminal pager configured in the OS environment ($PAGER).
// If no pager is configured it falls back to "less" than "more", returning an error if neither are available.
func pagerCommand() (string, error) {
	var pager string
	var err error

	pager, err = exec.LookPath(os.ExpandEnv(pagerEnvvar))
	if err == nil {
		return pager, nil
	}

	pager, err = exec.LookPath("less")
	if err == nil {
		return pager, nil
	}

	pager, err = exec.LookPath("more")
	if err == nil {
		return pager, nil
	}

	return "", errPagerNotFound
}

// newFallbackPaginatedWriter returns a pager that closes after outputting a fixed number of lines without pagination
// and returns errPagerNotFound on the last (or any subsequent) write.
func newFallbackPaginatedWriter(w io.WriteCloser) pager {
	return &fallbackPager{
		linesLeft: fallbackPagerLineCount,
		writer:    w,
	}
}

type fallbackPager struct {
	writer    io.WriteCloser
	linesLeft int
}

func (p *fallbackPager) Write(data []byte) (int, error) {
	if p.linesLeft == 0 {
		return 0, errPagerNotFound
	}

	lines := bytes.Count(data, []byte{'\n'})
	if lines > p.linesLeft {
		data = bytes.Join(bytes.Split(data, []byte{'\n'})[:p.linesLeft], []byte{'\n'})
		data = append(data, '\n')
	}
	p.linesLeft -= bytes.Count(data, []byte{'\n'})
	n, err := p.writer.Write(data)
	if p.linesLeft == 0 {
		err = errPagerNotFound
	}
	return n, err
}

func (p *fallbackPager) Close() error {
	return p.writer.Close()
}

type tableColumn struct {
	name     string
	maxWidth int
}

type auditTable interface {
	header() []string
	row(event api.Audit) ([]string, error)
	columns() []tableColumn
}

func newBaseAuditTable(timeFormatter TimeFormatter, midColumns ...tableColumn) baseAuditTable {
	columns := append([]tableColumn{
		{name: "AUTHOR", maxWidth: 32},
		{name: "EVENT", maxWidth: 22},
	}, midColumns...)
	columns = append(columns, []tableColumn{
		{name: "IP ADDRESS", maxWidth: 45},
		{name: "DATE", maxWidth: 22},
	}...)

	return baseAuditTable{
		tableColumns:  columns,
		timeFormatter: timeFormatter,
	}
}

type baseAuditTable struct {
	tableColumns  []tableColumn
	timeFormatter TimeFormatter
}

func (table baseAuditTable) header() []string {
	res := make([]string, len(table.tableColumns))
	for i, col := range table.tableColumns {
		res[i] = col.name
	}
	return res
}

func (table baseAuditTable) row(event api.Audit, content ...string) ([]string, error) {
	actor, err := getAuditActor(event)
	if err != nil {
		return nil, err
	}

	res := append([]string{actor, getEventAction(event)}, content...)
	return append(res, event.IPAddress, table.timeFormatter.Format(event.LoggedAt)), nil
}

func (table baseAuditTable) columns() []tableColumn {
	return table.tableColumns
}

func newSecretAuditTable(timeFormatter TimeFormatter) secretAuditTable {
	return secretAuditTable{
		baseAuditTable: newBaseAuditTable(timeFormatter),
	}
}

type secretAuditTable struct {
	baseAuditTable
}

func (table secretAuditTable) header() []string {
	return table.baseAuditTable.header()
}

func (table secretAuditTable) row(event api.Audit) ([]string, error) {
	return table.baseAuditTable.row(event)
}

func newRepoAuditTable(tree *api.Tree, timeFormatter TimeFormatter) repoAuditTable {
	return repoAuditTable{
		baseAuditTable: newBaseAuditTable(timeFormatter, tableColumn{name: "EVENT SUBJECT"}),
		tree:           tree,
	}
}

type repoAuditTable struct {
	baseAuditTable
	tree *api.Tree
}

func (table repoAuditTable) row(event api.Audit) ([]string, error) {
	subject, err := getAuditSubject(event, table.tree)
	if err != nil {
		return nil, err
	}

	return table.baseAuditTable.row(event, subject)
}<|MERGE_RESOLUTION|>--- conflicted
+++ resolved
@@ -146,8 +146,8 @@
 // newJSONFormatter returns a table formatter that formats the given table rows as json.
 func newJSONFormatter(writer io.Writer, fieldNames []string) *jsonFormatter {
 	return &jsonFormatter{
-		encoder: json.NewEncoder(writer), 
-		fields: fieldNames,
+		encoder: json.NewEncoder(writer),
+		fields:  fieldNames,
 	}
 }
 
@@ -171,19 +171,13 @@
 	return f.encoder.Encode(jsonMap)
 }
 
-<<<<<<< HEAD
 // newTableFormatter returns a list formatter that formats entries in a table.
 func newTableFormatter(writer io.Writer, tableWidth int, columns []tableColumn) *tableFormatter {
-	return &tableFormatter{writer: writer, tableWidth: tableWidth, columns: columns}
-=======
-// newColumnFormatter returns a table formatter that aligns the columns of the table.
-func newColumnFormatter(writer io.Writer, tableWidth int, columns []tableColumn) *columnFormatter {
-	return &columnFormatter{
-		writer: writer, 
-		tableWidth: tableWidth, 
-		columns: columns,
-	}
->>>>>>> 9496a84f
+	return &tableFormatter{
+		writer:     writer,
+		tableWidth: tableWidth,
+		columns:    columns,
+	}
 }
 
 type tableFormatter struct {
