--- conflicted
+++ resolved
@@ -4,11 +4,8 @@
 	"errors"
 	"testing"
 
-<<<<<<< HEAD
 	"github.com/secrethub/secrethub-cli/internals/cli"
-=======
 	"github.com/secrethub/secrethub-cli/internals/cli/clip/fakeclip"
->>>>>>> c7e46d5c
 	"github.com/secrethub/secrethub-cli/internals/cli/ui/fakeui"
 
 	"github.com/secrethub/secrethub-go/internals/api"
@@ -44,17 +41,13 @@
 					Ret: testData,
 					Err: nil,
 				},
-<<<<<<< HEAD
-				firstArg: cli.StringArgValue{Param: "namespace/repo/secret"},
-=======
-				firstArg: testPath,
-				clipper:  fakeclip.New(),
->>>>>>> c7e46d5c
-			},
-			writeFunc: func(path string, data []byte) (*api.SecretVersion, error) {
-				return &api.SecretVersion{Version: 1}, nil
-			},
-			path:        "namespace/repo/secret",
+				firstArg: cli.StringArgValue{Param: testPath},
+				clipper:  fakeclip.New(),
+			},
+			writeFunc: func(path string, data []byte) (*api.SecretVersion, error) {
+				return &api.SecretVersion{Version: 1}, nil
+			},
+			path:        api.SecretPath(testPath),
 			data:        testData,
 			expectedErr: nil,
 			expectedOut: "A randomly generated secret has been written to namespace/repo/secret:1.\n",
@@ -65,14 +58,14 @@
 					Ret: testData,
 					Err: nil,
 				},
-				firstArg:        testPath,
+				firstArg:        cli.StringArgValue{Param: testPath},
 				copyToClipboard: true,
 				clipper:         fakeclip.New(),
 			},
 			writeFunc: func(path string, data []byte) (*api.SecretVersion, error) {
 				return &api.SecretVersion{Version: 1}, nil
 			},
-			path:         "namespace/repo/secret",
+			path:         api.SecretPath(testPath),
 			data:         testData,
 			expectedClip: testData,
 			expectedOut: "A randomly generated secret has been written to namespace/repo/secret:1.\n" +
@@ -84,18 +77,14 @@
 					Ret: testData,
 					Err: nil,
 				},
-<<<<<<< HEAD
-				firstArg:   cli.StringArgValue{Param: "namespace/repo/secret"},
-=======
-				firstArg:   testPath,
->>>>>>> c7e46d5c
+				firstArg:   cli.StringArgValue{Param: testPath},
 				lengthFlag: newIntValue(24),
 				clipper:    fakeclip.New(),
 			},
 			writeFunc: func(path string, data []byte) (*api.SecretVersion, error) {
 				return &api.SecretVersion{Version: 1}, nil
 			},
-			path:        "namespace/repo/secret",
+			path:        api.SecretPath(testPath),
 			data:        testData,
 			expectedErr: nil,
 			expectedOut: "A randomly generated secret has been written to namespace/repo/secret:1.\n",
@@ -106,13 +95,8 @@
 					Ret: testData,
 					Err: nil,
 				},
-<<<<<<< HEAD
 				firstArg:   cli.StringArgValue{Param: "rand"},
-				secondArg:  cli.StringArgValue{Param: "namespace/repo/secret"},
-=======
-				firstArg:   "rand",
-				secondArg:  testPath,
->>>>>>> c7e46d5c
+				secondArg:  cli.StringArgValue{Param: testPath},
 				lengthFlag: newIntValue(24),
 				lengthArg:  newIntValue(24),
 				clipper:    fakeclip.New(),
@@ -125,33 +109,23 @@
 					Ret: testData,
 					Err: nil,
 				},
-<<<<<<< HEAD
 				firstArg:  cli.StringArgValue{Param: "rand"},
-				secondArg: cli.StringArgValue{Param: "namespace/repo/secret"},
-=======
-				firstArg:  "rand",
-				secondArg: testPath,
->>>>>>> c7e46d5c
+				secondArg: cli.StringArgValue{Param: testPath},
 				lengthArg: newIntValue(23),
 				clipper:   fakeclip.New(),
 			},
 			writeFunc: func(path string, data []byte) (*api.SecretVersion, error) {
 				return &api.SecretVersion{Version: 1}, nil
 			},
-			path:        "namespace/repo/secret",
+			path:        api.SecretPath(testPath),
 			data:        testData,
 			expectedErr: nil,
 			expectedOut: "A randomly generated secret has been written to namespace/repo/secret:1.\n",
 		},
 		"length arg 0": {
 			cmd: GenerateSecretCommand{
-<<<<<<< HEAD
 				firstArg:  cli.StringArgValue{Param: "rand"},
-				secondArg: cli.StringArgValue{Param: "namespace/repo/secret"},
-=======
-				firstArg:  "rand",
-				secondArg: testPath,
->>>>>>> c7e46d5c
+				secondArg: cli.StringArgValue{Param: testPath},
 				lengthArg: newIntValue(0),
 				clipper:   fakeclip.New(),
 			},
@@ -160,13 +134,8 @@
 		},
 		"length arg negative": {
 			cmd: GenerateSecretCommand{
-<<<<<<< HEAD
 				firstArg:  cli.StringArgValue{Param: "rand"},
-				secondArg: cli.StringArgValue{Param: "namespace/repo/secret"},
-=======
-				firstArg:  "rand",
-				secondArg: testPath,
->>>>>>> c7e46d5c
+				secondArg: cli.StringArgValue{Param: testPath},
 				lengthArg: newIntValue(-1),
 				clipper:   fakeclip.New(),
 			},
@@ -176,11 +145,7 @@
 		// The length arg is only for backwards compatibility of the `generate rand` command.
 		"length arg without rand": {
 			cmd: GenerateSecretCommand{
-<<<<<<< HEAD
-				firstArg:  cli.StringArgValue{Param: "namespace/repo/secret"},
-=======
-				firstArg:  testPath,
->>>>>>> c7e46d5c
+				firstArg:  cli.StringArgValue{Param: testPath},
 				lengthArg: newIntValue(24),
 				clipper:   fakeclip.New(),
 			},
@@ -189,14 +154,9 @@
 		// The second arg should only be used to supply the path when the first arg is `rand` (backwards compatibility).
 		"second arg without rand": {
 			cmd: GenerateSecretCommand{
-<<<<<<< HEAD
-				firstArg:  cli.StringArgValue{Param: "namespace/repo/secret"},
+				firstArg:  cli.StringArgValue{Param: testPath},
 				secondArg: cli.StringArgValue{Param: "namespace/repo/secret2"},
-=======
-				firstArg:  testPath,
-				secondArg: "namespace/repo/secret2",
-				clipper:   fakeclip.New(),
->>>>>>> c7e46d5c
+				clipper:   fakeclip.New(),
 			},
 			expectedErr: errors.New("unexpected namespace/repo/secret2"),
 		},
@@ -206,12 +166,8 @@
 					Ret: nil,
 					Err: testErr,
 				},
-<<<<<<< HEAD
-				firstArg: cli.StringArgValue{Param: "namespace/repo/secret"},
-=======
-				firstArg: testPath,
-				clipper:  fakeclip.New(),
->>>>>>> c7e46d5c
+				firstArg: cli.StringArgValue{Param: testPath},
+				clipper:  fakeclip.New(),
 			},
 			expectedErr: testErr,
 		},
@@ -221,12 +177,8 @@
 					Ret: testData,
 					Err: nil,
 				},
-<<<<<<< HEAD
-				firstArg: cli.StringArgValue{Param: "namespace/repo/secret"},
-=======
-				firstArg: testPath,
-				clipper:  fakeclip.New(),
->>>>>>> c7e46d5c
+				firstArg: cli.StringArgValue{Param: testPath},
+				clipper:  fakeclip.New(),
 			},
 			newClientErr: testErr,
 			expectedErr:  testErr,
@@ -237,17 +189,13 @@
 					Ret: testData,
 					Err: nil,
 				},
-<<<<<<< HEAD
-				firstArg: cli.StringArgValue{Param: "namespace/repo/secret"},
-=======
-				firstArg: testPath,
-				clipper:  fakeclip.New(),
->>>>>>> c7e46d5c
+				firstArg: cli.StringArgValue{Param: testPath},
+				clipper:  fakeclip.New(),
 			},
 			writeFunc: func(path string, data []byte) (*api.SecretVersion, error) {
 				return nil, testErr
 			},
-			path:        "namespace/repo/secret",
+			path:        api.SecretPath(testPath),
 			data:        testData,
 			expectedErr: testErr,
 		},
