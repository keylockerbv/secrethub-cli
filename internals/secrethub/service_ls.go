package secrethub

import (
	"fmt"
	"strings"
	"text/tabwriter"

	"github.com/secrethub/secrethub-cli/internals/cli/ui"
	"github.com/secrethub/secrethub-cli/internals/secrethub/command"

	"github.com/secrethub/secrethub-go/internals/api"
)

// ServiceLsCommand lists all service accounts in a given repository.
type ServiceLsCommand struct {
	repoPath api.RepoPath
	quiet    bool

	io              ui.IO
	useTimestamps   bool
	newClient       newClientFunc
	newServiceTable func(t TimeFormatter) serviceTable
	filters         []func(service *api.Service) bool
	help            string
}

// NewServiceLsCommand creates a new ServiceLsCommand.
func NewServiceLsCommand(io ui.IO, newClient newClientFunc) *ServiceLsCommand {
	return &ServiceLsCommand{
		io:              io,
		newClient:       newClient,
		newServiceTable: newKeyServiceTable,
		help:            "List all service accounts in a given repository.",
	}
}

func NewServiceAWSLsCommand(io ui.IO, newClient newClientFunc) *ServiceLsCommand {
	return &ServiceLsCommand{
		io:              io,
		newClient:       newClient,
		newServiceTable: newAWSServiceTable,
		filters: []func(service *api.Service) bool{
			isAWSService,
		},
		help: "List all AWS service accounts in a given repository.",
	}
}

// Register registers the command, arguments and flags on the provided Registerer.
<<<<<<< HEAD
func (cmd *ServiceLsCommand) Register(r Registerer) {
	clause := r.Command("ls", cmd.help)
=======
func (cmd *ServiceLsCommand) Register(r command.Registerer) {
	clause := r.Command("ls", "List all service accounts in a given repository.")
>>>>>>> b752218c
	clause.Alias("list")
	clause.Arg("repo-path", "The path to the repository to list services for (<namespace>/<repo>).").Required().SetValue(&cmd.repoPath)
	clause.Flag("quiet", "Only print service IDs.").Short('q').BoolVar(&cmd.quiet)
	registerTimestampFlag(clause).BoolVar(&cmd.useTimestamps)

	command.BindAction(clause, cmd.Run)
}

// Run lists all service accounts in a given repository.
// Run lists all service accounts in a given repository.
func (cmd *ServiceLsCommand) Run() error {
	client, err := cmd.newClient()
	if err != nil {
		return err
	}

	services, err := client.Services().List(cmd.repoPath.Value())
	if err != nil {
		return err
	}

	included := []*api.Service{}
outer:
	for _, service := range services {
		for _, filter := range cmd.filters {
			if !filter(service) {
				continue outer
			}
		}
		included = append(included, service)
	}

	if cmd.quiet {
		for _, service := range included {
			fmt.Fprintf(cmd.io.Stdout(), "%s\n", service.ServiceID)
		}
	} else {
		w := tabwriter.NewWriter(cmd.io.Stdout(), 0, 2, 2, ' ', 0)
		serviceTable := cmd.newServiceTable(NewTimeFormatter(cmd.useTimestamps))

		fmt.Fprintln(w, strings.Join(serviceTable.header(), "\t"))

		for _, service := range included {
			fmt.Fprintln(w, strings.Join(serviceTable.row(service), "\t"))
		}

		err = w.Flush()
		if err != nil {
			return err
		}
	}

	return nil
}

type serviceTable interface {
	header() []string
	row(service *api.Service) []string
}

type baseServiceTable struct {
	timeFormatter TimeFormatter
}

func (sw baseServiceTable) header(content ...string) []string {
	res := append([]string{"ID", "DESCRIPTION"}, content...)
	return append(res, "CREATED")
}

func (sw baseServiceTable) row(service *api.Service, content ...string) []string {
	res := append([]string{service.ServiceID, service.Description}, content...)
	return append(res, sw.timeFormatter.Format(service.CreatedAt.Local()))
}

func newKeyServiceTable(timeFormatter TimeFormatter) serviceTable {
	return keyServiceTable{baseServiceTable{timeFormatter: timeFormatter}}
}

type keyServiceTable struct {
	baseServiceTable
}

func (sw keyServiceTable) header() []string {
	return sw.baseServiceTable.header("TYPE")
}

func (sw keyServiceTable) row(service *api.Service) []string {
	return sw.baseServiceTable.row(service, string(service.Credential.Type))
}

func newAWSServiceTable(timeFormatter TimeFormatter) serviceTable {
	return awsServiceTable{baseServiceTable{timeFormatter: timeFormatter}}
}

type awsServiceTable struct {
	baseServiceTable
}

func (sw awsServiceTable) header() []string {
	return sw.baseServiceTable.header("ROLE", "KMS-KEY")
}

func (sw awsServiceTable) row(service *api.Service) []string {
	return sw.baseServiceTable.row(service, service.Credential.Metadata[api.CredentialMetadataAWSRole], service.Credential.Metadata[api.CredentialMetadataAWSKMSKey])
}

func isAWSService(service *api.Service) bool {
	if service == nil {
		return false
	}

	return service.Credential.Type == api.CredentialTypeAWS
}<|MERGE_RESOLUTION|>--- conflicted
+++ resolved
@@ -47,13 +47,8 @@
 }
 
 // Register registers the command, arguments and flags on the provided Registerer.
-<<<<<<< HEAD
-func (cmd *ServiceLsCommand) Register(r Registerer) {
+func (cmd *ServiceLsCommand) Register(r command.Registerer) {
 	clause := r.Command("ls", cmd.help)
-=======
-func (cmd *ServiceLsCommand) Register(r command.Registerer) {
-	clause := r.Command("ls", "List all service accounts in a given repository.")
->>>>>>> b752218c
 	clause.Alias("list")
 	clause.Arg("repo-path", "The path to the repository to list services for (<namespace>/<repo>).").Required().SetValue(&cmd.repoPath)
 	clause.Flag("quiet", "Only print service IDs.").Short('q').BoolVar(&cmd.quiet)
