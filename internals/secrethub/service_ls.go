--- conflicted
+++ resolved
@@ -14,24 +14,18 @@
 	repoPath api.RepoPath
 	quiet    bool
 
-<<<<<<< HEAD
-	io            ui.IO
-	timeFormatter TimeFormatter
-	useTimestamps bool
-	newClient     newClientFunc
-=======
-	io           ui.IO
-	newClient    newClientFunc
-	serviceTable serviceTable
->>>>>>> 8fd72fa4
+	io              ui.IO
+	useTimestamps   bool
+	newClient       newClientFunc
+	newServiceTable func(t TimeFormatter) serviceTable
 }
 
 // NewServiceLsCommand creates a new ServiceLsCommand.
 func NewServiceLsCommand(io ui.IO, newClient newClientFunc) *ServiceLsCommand {
 	return &ServiceLsCommand{
-		io:           io,
-		newClient:    newClient,
-		serviceTable: keyServiceTable{},
+		io:              io,
+		newClient:       newClient,
+		newServiceTable: newKeyServiceTable,
 	}
 }
 
@@ -46,18 +40,8 @@
 }
 
 // Run lists all service accounts in a given repository.
+// Run lists all service accounts in a given repository.
 func (cmd *ServiceLsCommand) Run() error {
-	cmd.beforeRun()
-	return cmd.run()
-}
-
-// beforeRun configures the command using the flag values.
-func (cmd *ServiceLsCommand) beforeRun() {
-	cmd.timeFormatter = NewTimeFormatter(cmd.useTimestamps)
-}
-
-// Run lists all service accounts in a given repository.
-func (cmd *ServiceLsCommand) run() error {
 	client, err := cmd.newClient()
 	if err != nil {
 		return err
@@ -74,18 +58,12 @@
 		}
 	} else {
 		w := tabwriter.NewWriter(cmd.io.Stdout(), 0, 2, 2, ' ', 0)
+		serviceTable := cmd.newServiceTable(NewTimeFormatter(cmd.useTimestamps))
 
-<<<<<<< HEAD
-		fmt.Fprintf(w, "%s\t%s\t%s\n", "ID", "DESCRIPTION", "CREATED")
+		fmt.Fprintln(w, strings.Join(serviceTable.header(), "\t"))
 
 		for _, service := range services {
-			fmt.Fprintf(w, "%s\t%s\t%s\n", service.ServiceID, service.Description, cmd.timeFormatter.Format(service.CreatedAt.Local()))
-=======
-		fmt.Fprintln(w, strings.Join(cmd.serviceTable.header(), "\t"))
-
-		for _, service := range services {
-			fmt.Fprintln(w, strings.Join(cmd.serviceTable.row(service), "\t"))
->>>>>>> 8fd72fa4
+			fmt.Fprintln(w, strings.Join(serviceTable.row(service), "\t"))
 		}
 
 		err = w.Flush()
@@ -102,14 +80,20 @@
 	row(service *api.Service) []string
 }
 
-type baseServiceTable struct{}
+type baseServiceTable struct {
+	timeFormatter TimeFormatter
+}
 
 func (sw baseServiceTable) header() []string {
-	return []string{"ID", "DESCRIPTION"}
+	return []string{"ID", "DESCRIPTION", "CREATED"}
 }
 
 func (sw baseServiceTable) row(service *api.Service) []string {
-	return []string{service.ServiceID, service.Description}
+	return []string{service.ServiceID, service.Description, sw.timeFormatter.Format(service.CreatedAt.Local())}
+}
+
+func newKeyServiceTable(timeFormatter TimeFormatter) serviceTable {
+	return keyServiceTable{baseServiceTable{timeFormatter: timeFormatter}}
 }
 
 type keyServiceTable struct {
