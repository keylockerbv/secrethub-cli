--- conflicted
+++ resolved
@@ -14,17 +14,11 @@
 	repoPath api.RepoPath
 	quiet    bool
 
-<<<<<<< HEAD
 	io              ui.IO
 	useTimestamps   bool
 	newClient       newClientFunc
 	newServiceTable func(t TimeFormatter) serviceTable
-=======
-	io           ui.IO
-	newClient    newClientFunc
-	serviceTable serviceTable
-	filters      []func(service *api.Service) bool
->>>>>>> 15456a48
+	filters         []func(service *api.Service) bool
 }
 
 // NewServiceLsCommand creates a new ServiceLsCommand.
@@ -38,9 +32,9 @@
 
 func NewServiceAWSLsCommand(io ui.IO, newClient newClientFunc) *ServiceLsCommand {
 	return &ServiceLsCommand{
-		io:           io,
-		newClient:    newClient,
-		serviceTable: awsServiceTable{},
+		io:              io,
+		newClient:       newClient,
+		newServiceTable: newAWSServiceTable,
 		filters: []func(service *api.Service) bool{
 			isAWSService,
 		},
@@ -91,13 +85,8 @@
 
 		fmt.Fprintln(w, strings.Join(serviceTable.header(), "\t"))
 
-<<<<<<< HEAD
-		for _, service := range services {
+		for _, service := range included {
 			fmt.Fprintln(w, strings.Join(serviceTable.row(service), "\t"))
-=======
-		for _, service := range included {
-			fmt.Fprintln(w, strings.Join(cmd.serviceTable.row(service), "\t"))
->>>>>>> 15456a48
 		}
 
 		err = w.Flush()
@@ -142,6 +131,10 @@
 	return append(sw.baseServiceTable.row(service), string(service.Credential.Type))
 }
 
+func newAWSServiceTable(timeFormatter TimeFormatter) serviceTable {
+	return awsServiceTable{baseServiceTable{timeFormatter: timeFormatter}}
+}
+
 type awsServiceTable struct {
 	baseServiceTable
 }
