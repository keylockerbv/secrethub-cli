package secrethub

import (
	"fmt"
	"time"

	"github.com/secrethub/secrethub-go/pkg/secrethub/configdir"

	"github.com/secrethub/secrethub-go/pkg/secrethub"

	"github.com/secrethub/secrethub-cli/internals/cli/progress"
	"github.com/secrethub/secrethub-cli/internals/cli/ui"
	"github.com/secrethub/secrethub-cli/internals/secrethub/command"

	"github.com/secrethub/secrethub-go/internals/api"
	"github.com/secrethub/secrethub-go/pkg/secrethub/credentials"
	"github.com/secrethub/secrethub-go/pkg/secretpath"
)

// Errors
var (
	ErrLocalAccountFound = errMain.Code("local_account_found").Error("found a local account configuration. To overwrite it, run the same command with the --force or -f flag.")
)

const credentialCreationMessage = "An account credential will be generated and stored at %s. " +
	"Losing this credential means you lose the ability to decrypt your secrets. " +
	"So keep it safe.\n"

// SignUpCommand signs up a new user and configures his account for use on this machine.
type SignUpCommand struct {
	username        string
	fullName        string
	email           string
	org             string
	orgDescription  string
	force           bool
	io              ui.IO
	newClient       newClientFunc
	credentialStore CredentialConfig
	progressPrinter progress.Printer
}

// NewSignUpCommand creates a new SignUpCommand.
func NewSignUpCommand(io ui.IO, newClient newClientFunc, credentialStore CredentialConfig) *SignUpCommand {
	return &SignUpCommand{
		io:              io,
		newClient:       newClient,
		credentialStore: credentialStore,
		progressPrinter: progress.NewPrinter(io.Output(), 500*time.Millisecond),
	}
}

// Register registers the command, arguments and flags on the provided Registerer.
func (cmd *SignUpCommand) Register(r command.Registerer) {
	clause := r.Command("signup", "Create a free personal developer account.").Hidden()
	clause.Flag("username", "The username you would like to use on SecretHub.").StringVar(&cmd.username)
	clause.Flag("full-name", "Your full name.").StringVar(&cmd.fullName)
	clause.Flag("email", "Your (work) email address we will use for all correspondence.").StringVar(&cmd.email)
	clause.Flag("org", "The name of your organization.").StringVar(&cmd.org)
	clause.Flag("org-description", "A description (max 144 chars) for your organization so others will recognize it.").StringVar(&cmd.orgDescription)
	registerForceFlag(clause).BoolVar(&cmd.force)

	command.BindAction(clause, cmd.Run)
}

// Run signs up a new user and configures his account for use on this machine.
// If an account was already configured, the user is prompted for confirmation to overwrite it.
func (cmd *SignUpCommand) Run() error {
	credentialPath := cmd.credentialStore.ConfigDir().Credential().Path()

	if cmd.force {
		if cmd.username == "" || cmd.fullName == "" || cmd.email == "" {
			return ErrMissingFlags
		}
	} else {
		if cmd.credentialStore.ConfigDir().Credential().Exists() {
			confirmed, err := ui.AskYesNo(
				cmd.io,
				fmt.Sprintf("Found account credentials at %s, do you wish to overwrite them?", credentialPath),
				ui.DefaultNo,
			)
			if err == ui.ErrCannotAsk {
				return ErrLocalAccountFound
			} else if err != nil {
				return err
			}

			if !confirmed {
				fmt.Fprintln(cmd.io.Output(), "Aborting.")
				return nil
			}
		}

		if cmd.username == "" || cmd.fullName == "" || cmd.email == "" {
			_, promptOut, err := cmd.io.Prompts()
			if err != nil {
				return err
			}
			fmt.Fprint(
				promptOut,
				"Let's get you setup. "+
					"Before we continue, I need to know a few things about you. "+
					"Please answer the questions below, followed by an [ENTER]\n\n",
			)
			if cmd.username == "" {
				cmd.username, err = ui.AskAndValidate(cmd.io, "The username you'd like to use: ", 2, api.ValidateUsername)
				if err != nil {
					return err
				}
			}
			if cmd.fullName == "" {
				cmd.fullName, err = ui.AskAndValidate(cmd.io, "Your full name: ", 2, api.ValidateFullName)
				if err != nil {
					return err
				}
			}
			if cmd.email == "" {
				cmd.email, err = ui.AskAndValidate(cmd.io, "Your (work) email address: ", 2, api.ValidateEmail)
				if err != nil {
					return err
				}
			}
			fmt.Fprintln(cmd.io.Output())
		}
	}

	fmt.Fprintf(cmd.io.Output(), credentialCreationMessage, credentialPath)

	// Only prompt for a passphrase when the user hasn't used --force.
	// Otherwise, we assume the passphrase was intentionally not
	// configured to output a plaintext credential.
	var passphrase string
	if !cmd.credentialStore.IsPassphraseSet() && !cmd.force {
		var err error
		passphrase, err = askCredentialPassphrase(cmd.io)
		if err != nil {
			return err
		}
	}

	client, err := cmd.newClient()
	if err != nil {
		return err
	}

	fmt.Fprint(cmd.io.Output(), "Setting up your account...")
	cmd.progressPrinter.Start()
	credential := credentials.CreateKey()
	_, err = client.Users().Create(cmd.username, cmd.email, cmd.fullName, credential)
	if err != nil {
		cmd.progressPrinter.Stop()
		return err
	}

<<<<<<< HEAD
	exportKey := credential.Key
	if passphrase != "" {
		exportKey = exportKey.Passphrase(credentials.PassphraseFromString(passphrase))
	}

	encodedCredential, err := credential.Export()
=======
	err = writeNewCredential(credential, passphrase, cmd.credentialStore.ConfigDir().Credential())
>>>>>>> 5f16ab87
	if err != nil {
		cmd.progressPrinter.Stop()
		return err
	}

	secretPath, err := createStartRepo(client, cmd.username, cmd.fullName)
	if err != nil {
		cmd.progressPrinter.Stop()
		return err
	}

	cmd.progressPrinter.Stop()
	fmt.Fprint(cmd.io.Output(), "Created your account.\n\n")

	err = createWorkspace(client, cmd.io, cmd.org, cmd.orgDescription, cmd.progressPrinter)
	if err != nil {
		return err
	}

	fmt.Fprintf(cmd.io.Output(), "Setup complete. To read your first secret, run:\n\n    secrethub read %s\n\n", secretPath)

	return nil
}

// createStartRepo creates a start repository and writes a fist secret to it, so that
// the user can start by reading their first secret. It returns the secret's path.
// This is intended to smoothen onboarding.
func createStartRepo(client secrethub.ClientInterface, username string, fullName string) (string, error) {
	repoPath := secretpath.Join(username, "start")
	_, err := client.Repos().Create(secretpath.Join(repoPath))
	if err != nil {
		return "", err
	}

	secretPath := secretpath.Join(repoPath, "hello")
	message := fmt.Sprintf("Welcome %s! This is your first secret. To write a new version of this secret, run:\n\n    secrethub write %s", fullName, secretPath)

	_, err = client.Secrets().Write(secretPath, []byte(message))
	if err != nil {
		return "", err
	}
	return secretPath, nil
}

// createWorkspace creates a new org with the given name and description.
func createWorkspace(client secrethub.ClientInterface, io ui.IO, org string, orgDescription string, progressPrinter progress.Printer) error {
	if org == "" {
		createWorkspace, err := ui.AskYesNo(io, "Do you want to create a shared workspace for your team?", ui.DefaultYes)
		if err != nil {
			return err
		}
		fmt.Fprintln(io.Output())
		if !createWorkspace {
			fmt.Fprint(io.Output(), "You can create a shared workspace later using `secrethub org init`.\n\n")
			return nil
		}
	}

	var err error
	if org == "" {
		org, err = ui.AskAndValidate(io, "Workspace name (e.g. your company name): ", 2, api.ValidateOrgName)
		if err != nil {
			return err
		}
	}
	if orgDescription == "" {
		orgDescription, err = ui.AskAndValidate(io, "A description (max 144 chars) for your team workspace so others will recognize it:\n", 2, api.ValidateOrgDescription)
		if err != nil {
			return err
		}
	}

	fmt.Fprint(io.Output(), "Creating your shared workspace...")
	progressPrinter.Start()

	_, err = client.Orgs().Create(org, orgDescription)
	progressPrinter.Stop()
	if err == api.ErrOrgAlreadyExists {
		fmt.Fprintf(io.Output(), "The workspace %s already exists. If it is your organization, ask a colleague to invite you to the workspace. You can also create a new one using `secrethub org init`.\n", org)
	} else if err != nil {
		return err
	} else {
		fmt.Fprint(io.Output(), "Created your shared workspace.\n\n")
	}
	return nil
}

// writeCredential writes the given credential to the configuration directory.
func writeNewCredential(credential *credentials.KeyCreator, passphrase string, credentialFile *configdir.CredentialFile) error {
	exportKey := credential.Key
	if passphrase != "" {
		exportKey = exportKey.Passphrase(credentials.FromString(passphrase))
	}

	encodedCredential, err := credential.Export()
	if err != nil {
		return err
	}

	return credentialFile.Write(encodedCredential)
}

// askCredentialPassphrase prompts the user for a passphrase to protect the local credential.
func askCredentialPassphrase(io ui.IO) (string, error) {
	return ui.AskPassphrase(io, "Please enter a passphrase to protect your local credential (leave empty for no passphrase): ", "Enter the same passphrase again: ", 3)
}<|MERGE_RESOLUTION|>--- conflicted
+++ resolved
@@ -152,16 +152,7 @@
 		return err
 	}
 
-<<<<<<< HEAD
-	exportKey := credential.Key
-	if passphrase != "" {
-		exportKey = exportKey.Passphrase(credentials.PassphraseFromString(passphrase))
-	}
-
-	encodedCredential, err := credential.Export()
-=======
 	err = writeNewCredential(credential, passphrase, cmd.credentialStore.ConfigDir().Credential())
->>>>>>> 5f16ab87
 	if err != nil {
 		cmd.progressPrinter.Stop()
 		return err
@@ -253,7 +244,7 @@
 func writeNewCredential(credential *credentials.KeyCreator, passphrase string, credentialFile *configdir.CredentialFile) error {
 	exportKey := credential.Key
 	if passphrase != "" {
-		exportKey = exportKey.Passphrase(credentials.FromString(passphrase))
+		exportKey = exportKey.Passphrase(credentials.PassphraseFromString(passphrase))
 	}
 
 	encodedCredential, err := credential.Export()
