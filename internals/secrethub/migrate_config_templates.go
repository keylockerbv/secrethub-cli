package secrethub

import (
	"fmt"
	"io/ioutil"
	"os"
	"regexp"
	"strings"

	"github.com/secrethub/secrethub-cli/internals/cli"
	"github.com/secrethub/secrethub-cli/internals/cli/ui"
)

var regexpSecretTemplatePath = regexp.MustCompile(`[A-Za-z0-9_\.\-\$\{\}]{2,}\/[A-Za-z0-9_\.\-\$\{\}]{2,}\/[A-Za-z0-9_\.\-\$\{\}\/]{2,}`)
var regexpSecretTemplateTags = regexp.MustCompile(`{{\s*?(` + regexpSecretTemplatePath.String() + `)\s*?}}`)

func (cmd *MigrateConfigTemplatesCommand) Run() error {
	plan, err := getPlan(cmd.planFile)
	if err != nil {
		return err
	}

	vars := parseVarPossibilities(cmd.vars)
	refMapping := newReferenceMapping(plan)
	err = refMapping.addVarPossibilities(vars)
	if err != nil {
		return err
	}

	refMapping.stripSecretHubURIScheme()

	for _, filepath := range cmd.inFiles {
		inFileContents, err := ioutil.ReadFile(filepath)
		if err != nil {
			return ErrReadFile(filepath, err)
		}

		output, replaceCount, err := migrateTemplateTags(string(inFileContents), refMapping, "{{ %s }}")
		if err != nil {
			return err
		}

		inFileInfo, err := os.Stat(filepath)
		if err != nil {
			return ErrReadFile(filepath, err)
		}

		err = ioutil.WriteFile(filepath, []byte(output), inFileInfo.Mode())
		if err != nil {
			return err
		}

		fmt.Fprintf(cmd.io.Output(), "Updated %s with %d op:// references\n", filepath, replaceCount)
	}

	return nil
}

func migrateTemplateTags(inFileContents string, mapping referenceMapping, formatString string) (string, int, error) {
	var hits, misses []string
<<<<<<< HEAD
	output := regexpSecretTemplateTags.ReplaceAllStringFunc(string(raw), func(templateTag string) string {
		path := regexpSecretTemplateTags.FindStringSubmatch(templateTag)[1]
=======
	output := regexpSecretTemplateTags.ReplaceAllStringFunc(inFileContents, func(templateTag string) string {
		path := regexpSecretTemplatePath.FindString(templateTag)
		if path == "" {
			misses = append(misses, templateTag)
			return ""
		}
>>>>>>> af3917c2

		opRef, ok := mapping[path]
		if !ok {
			misses = append(misses, path)
			return path
		}

		hits = append(hits, opRef)
		return fmt.Sprintf(formatString, opRef)
	})

	if len(misses) != 0 {
		errMsg := fmt.Sprintf("no 1Password equivalent present in your migration plan for the following secrets:\n- %s", strings.Join(misses, "\n- "))

		possiblyMissingVar := false
		for _, miss := range misses {
			if strings.Contains(miss, "$") {
				possiblyMissingVar = true
				break
			}
		}
		if possiblyMissingVar {
			errMsg += "\nDid you specify every possible value for your template variables? E.g. --var varname1=a,b,c,d --var varname2=x,y,z"
		}

		return "", 0, fmt.Errorf(errMsg)
	}

	return output, len(hits), nil
}

type MigrateConfigTemplatesCommand struct {
	io ui.IO

	inFiles cli.StringListValue

	planFile string
	vars     map[string]string
}

func NewMigrateConfigTemplatesCommand(io ui.IO) *MigrateConfigTemplatesCommand {
	return &MigrateConfigTemplatesCommand{
		io: io,
	}
}

func (cmd *MigrateConfigTemplatesCommand) Register(r cli.Registerer) {
	clause := r.Command("templates", "Migrate config file templates by turning SecretHub paths into 1Password op:// references.")
	clause.Flags().StringVar(&cmd.planFile, "plan-file", defaultPlanPath, "Path to the file used to migrate your secrets.")
	clause.Flags().StringToStringVarP(&cmd.vars, "var", "v", nil, "Define the possible values for a template variable, e.g. --var env=dev,staging,prod --var region=us-east-1,eu-west-1")
	clause.BindArgumentsArr(cli.Argument{Value: &cmd.inFiles, Name: "in-file", Required: true, Placeholder: "<config-file-path>...", Description: "The paths to one or more config template files you'd like to migrate."})

	clause.BindAction(cmd.Run)
}

func parseVarPossibilities(unparsed map[string]string) map[string][]string {
	result := make(map[string][]string)
	for varname, optionsStr := range unparsed {
		options := strings.Split(optionsStr, ",")
		for i, v := range options {
			options[i] = strings.TrimSpace(v)
		}

		result[varname] = options
	}

	return result
}<|MERGE_RESOLUTION|>--- conflicted
+++ resolved
@@ -58,17 +58,8 @@
 
 func migrateTemplateTags(inFileContents string, mapping referenceMapping, formatString string) (string, int, error) {
 	var hits, misses []string
-<<<<<<< HEAD
 	output := regexpSecretTemplateTags.ReplaceAllStringFunc(string(raw), func(templateTag string) string {
 		path := regexpSecretTemplateTags.FindStringSubmatch(templateTag)[1]
-=======
-	output := regexpSecretTemplateTags.ReplaceAllStringFunc(inFileContents, func(templateTag string) string {
-		path := regexpSecretTemplatePath.FindString(templateTag)
-		if path == "" {
-			misses = append(misses, templateTag)
-			return ""
-		}
->>>>>>> af3917c2
 
 		opRef, ok := mapping[path]
 		if !ok {
