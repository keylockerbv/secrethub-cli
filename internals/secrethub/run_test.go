package secrethub

import (
	"errors"
	"strings"
	"testing"

	"github.com/secrethub/secrethub-cli/internals/secrethub/tpl"
	"github.com/secrethub/secrethub-cli/internals/secrethub/tpl/fakes"
	generictpl "github.com/secrethub/secrethub-cli/internals/tpl"

	"github.com/secrethub/secrethub-go/internals/api"
	"github.com/secrethub/secrethub-go/internals/assert"
	"github.com/secrethub/secrethub-go/pkg/secrethub"
	"github.com/secrethub/secrethub-go/pkg/secrethub/fakeclient"
)

func elemEqual(t *testing.T, actual []envvar, expected []envvar) {
isExpected:
	for _, a := range actual {
		for _, e := range expected {
			if a == e {
				continue isExpected
			}
		}
		t.Errorf("%+v encountered but not expected", a)
	}

isEncountered:
	for _, e := range expected {
		for _, a := range actual {
			if a == e {
				continue isEncountered
			}
		}
		t.Errorf("%+v expected but not encountered", e)
	}
}

func TestParseDotEnv(t *testing.T) {
	cases := map[string]struct {
		raw      string
		expected []envvar
		err      error
	}{
		"success": {
			raw: "foo=bar\nbaz={{path/to/secret}}",
			expected: []envvar{
				{
					key:               "foo",
					value:             "bar",
					lineNumber:        1,
					columnNumberKey:   1,
					columnNumberValue: 5,
				},
				{
					key:               "baz",
					value:             "{{path/to/secret}}",
					lineNumber:        2,
					columnNumberKey:   1,
					columnNumberValue: 5,
				},
			},
		},
		"success with spaces": {
			raw: "key = value",
			expected: []envvar{
				{
					key:               "key",
					value:             "value",
					lineNumber:        1,
					columnNumberKey:   1,
					columnNumberValue: 7,
				},
			},
		},
		"success with multiple spaces after key": {
			raw: "key    = value",
			expected: []envvar{
				{
					key:               "key",
					value:             "value",
					lineNumber:        1,
					columnNumberKey:   1,
					columnNumberValue: 10,
				},
			},
		},
		"success with multiple spaces before value": {
			raw: "key =  value",
			expected: []envvar{
				{
					key:               "key",
					value:             "value",
					lineNumber:        1,
					columnNumberKey:   1,
					columnNumberValue: 8,
				},
			},
		},
		"success with leading space": {
			raw: " key = value",
			expected: []envvar{
				{
					key:               "key",
					value:             "value",
					lineNumber:        1,
					columnNumberKey:   2,
					columnNumberValue: 8,
				},
			},
		},
		"success with leading tab": {
			raw: "\tkey = value",
			expected: []envvar{
				{
					key:               "key",
					value:             "value",
					lineNumber:        1,
					columnNumberKey:   2,
					columnNumberValue: 8,
				},
			},
		},
		"success with trailing space": {
			raw: "key = value ",
			expected: []envvar{
				{
					key:               "key",
					value:             "value",
					lineNumber:        1,
					columnNumberKey:   1,
					columnNumberValue: 7,
				},
			},
		},
		"success with tabs": {
			raw: "key\t=\tvalue",
			expected: []envvar{
				{
					key:               "key",
					value:             "value",
					lineNumber:        1,
					columnNumberKey:   1,
					columnNumberValue: 7,
				},
			},
		},
		"success with single quotes": {
			raw: "key='value'",
			expected: []envvar{
				{
					key:               "key",
					value:             "value",
					lineNumber:        1,
					columnNumberKey:   1,
					columnNumberValue: 6,
				},
			},
		},
		"success with double quotes": {
			raw: `key="value"`,
			expected: []envvar{
				{
					key:               "key",
					value:             "value",
					lineNumber:        1,
					columnNumberKey:   1,
					columnNumberValue: 6,
				},
			},
		},
		"success with quotes and whitespace": {
			raw: "key = 'value'",
			expected: []envvar{
				{
					key:               "key",
					value:             "value",
					lineNumber:        1,
					columnNumberKey:   1,
					columnNumberValue: 8,
				},
			},
		},
		"success comment": {
			raw: "# database\nDB_USER = user\nDB_PASS = pass",
			expected: []envvar{
				{
					key:               "DB_USER",
					value:             "user",
					lineNumber:        2,
					columnNumberKey:   1,
					columnNumberValue: 11,
				},
				{
					key:               "DB_PASS",
					value:             "pass",
					lineNumber:        3,
					columnNumberKey:   1,
					columnNumberValue: 11,
				},
			},
		},
		"success comment prefixed with spaces": {
			raw: "    # database\nDB_USER = user\nDB_PASS = pass",
			expected: []envvar{
				{
					key:               "DB_USER",
					value:             "user",
					lineNumber:        2,
					columnNumberKey:   1,
					columnNumberValue: 11,
				},
				{
					key:               "DB_PASS",
					value:             "pass",
					lineNumber:        3,
					columnNumberKey:   1,
					columnNumberValue: 11,
				},
			},
		},
		"success comment prefixed with a tab": {
			raw: "\t# database\nDB_USER = user\nDB_PASS = pass",
			expected: []envvar{
				{
					key:               "DB_USER",
					value:             "user",
					lineNumber:        2,
					columnNumberKey:   1,
					columnNumberValue: 11,
				},
				{
					key:               "DB_PASS",
					value:             "pass",
					lineNumber:        3,
					columnNumberKey:   1,
					columnNumberValue: 11,
				},
			},
		},
		"success empty lines": {
			raw: "foo=bar\n\nbar=baz",
			expected: []envvar{
				{
					key:               "foo",
					value:             "bar",
					lineNumber:        1,
					columnNumberKey:   1,
					columnNumberValue: 5,
				},
				{
					key:               "bar",
					value:             "baz",
					lineNumber:        3,
					columnNumberKey:   1,
					columnNumberValue: 5,
				},
			},
		},
		"success line with only spaces": {
			raw: "foo=bar\n    \nbar = baz",
			expected: []envvar{
				{
					key:               "foo",
					value:             "bar",
					lineNumber:        1,
					columnNumberKey:   1,
					columnNumberValue: 5,
				},
				{
					key:               "bar",
					value:             "baz",
					lineNumber:        3,
					columnNumberKey:   1,
					columnNumberValue: 7,
				},
			},
		},
		"= sign in value": {
			raw: "foo=foo=bar",
			expected: []envvar{
				{
					key:               "foo",
					value:             "foo=bar",
					lineNumber:        1,
					columnNumberKey:   1,
					columnNumberValue: 5,
				},
			},
		},
		"invalid": {
			raw: "foobar",
			err: ErrTemplate(1, errors.New("template is not formatted as key=value pairs")),
		},
	}

	for name, tc := range cases {
		t.Run(name, func(t *testing.T) {
			actual, err := parseDotEnv(strings.NewReader(tc.raw))

			elemEqual(t, actual, tc.expected)
			assert.Equal(t, err, tc.err)
		})
	}
}

func TestParseYML(t *testing.T) {
	cases := map[string]struct {
		raw      string
		expected []envvar
		err      error
	}{
		"success": {
			raw: "foo: bar\nbaz: ${path/to/secret}",
			expected: []envvar{
				{
					key:        "foo",
					value:      "bar",
					lineNumber: -1,
				},
				{
					key:        "baz",
					value:      "${path/to/secret}",
					lineNumber: -1,
				},
			},
		},
		"= in value": {
			raw: "foo: foo=bar\nbar: baz",
			expected: []envvar{
				{
					key:        "foo",
					value:      "foo=bar",
					lineNumber: -1,
				},
				{
					key:        "bar",
					value:      "baz",
					lineNumber: -1,
				},
			},
		},
		"nested yml": {
			raw: "ROOT:\n\tSUB\n\t\tNAME: val1",
			err: errors.New("yaml: line 2: found character that cannot start any token"),
		},
	}

	for name, tc := range cases {
		t.Run(name, func(t *testing.T) {
			actual, err := parseYML(strings.NewReader(tc.raw))

			elemEqual(t, actual, tc.expected)
			assert.Equal(t, err, tc.err)
		})
	}
}

func TestNewEnv(t *testing.T) {
	cases := map[string]struct {
		raw          string
		replacements map[string]string
		templateVars map[string]string
		expected     map[string]string
		err          error
	}{
		"success": {
			raw: "foo=bar\nbaz={{path/to/secret}}",
			replacements: map[string]string{
				"path/to/secret": "val",
			},
			expected: map[string]string{
				"foo": "bar",
				"baz": "val",
			},
		},
		"success with vars": {
			raw: "foo=bar\nbaz={{${app}/db/pass}}",
			replacements: map[string]string{
				"company/application/db/pass": "secret",
			},
			templateVars: map[string]string{
				"app": "company/application",
			},
			expected: map[string]string{
				"foo": "bar",
				"baz": "secret",
			},
		},
		"success with var in key": {
			raw: "${var}=value",
			templateVars: map[string]string{
				"var": "key",
			},
			expected: map[string]string{
				"key": "value",
			},
		},
		"success yml": {
			raw: "foo: bar\nbaz: ${path/to/secret}",
			replacements: map[string]string{
				"path/to/secret": "val",
			},
			expected: map[string]string{
				"foo": "bar",
				"baz": "val",
			},
		},
		"secret not allowed in key": {
			raw: "{{ path/to/secret }}key=value",
			err: ErrSecretsNotAllowedInKey,
		},
		"yml template error": {
			raw: "foo: bar: baz",
			err: ErrTemplate(1, errors.New("template is not formatted as key=value pairs")),
		},
		"yml secret template error": {
			raw: "foo: ${path/to/secret\nbar: ${ path/to/secret }",
			err: generictpl.ErrTagNotClosed("}"),
		},
		"secret template error": {
			raw: "foo={{path/to/secret",
			err: tpl.ErrSecretTagNotClosed(1, 21),
		},
		"secret template error second line": {
			raw: "foo=bar\nbar={{ error@secretpath }}",
			err: tpl.ErrIllegalSecretCharacter(2, 13, '@'),
		},
	}

	for name, tc := range cases {
		t.Run(name, func(t *testing.T) {
			parser, err := getTemplateParser([]byte(tc.raw), "auto")
			assert.OK(t, err)

			env, err := NewEnv(strings.NewReader(tc.raw), tc.templateVars, parser)
			if err != nil {
				assert.Equal(t, err, tc.err)
			} else {
				actual, err := env.Env(map[string]string{}, fakes.FakeSecretReader{Secrets: tc.replacements})
				assert.Equal(t, err, tc.err)

				assert.Equal(t, actual, tc.expected)
			}
		})
	}
}

func TestRunCommand_Run(t *testing.T) {
	cases := map[string]struct {
		command RunCommand
		err     error
	}{
		"success, no secrets": {
			command: RunCommand{
				command: []string{"echo", "test"},
			},
		},
		"missing secret": {
			command: RunCommand{
				command: []string{"echo", "test"},
				envar: map[string]string{
					"missing": "path/to/unexisting/secret",
				},
<<<<<<< HEAD
				newClient: func() (secrethub.Client, error) {
=======
				newClient: func() (secrethub.ClientAdapter, error) {
>>>>>>> 8fd72fa4
					return fakeclient.Client{
						SecretService: &fakeclient.SecretService{
							VersionService: &fakeclient.SecretVersionService{
								WithDataGetter: fakeclient.WithDataGetter{
									Err: api.ErrSecretNotFound,
								},
							},
						},
					}, nil
				},
				ignoreMissingSecrets: false,
			},
			err: api.ErrSecretNotFound,
		},
		"missing secret ignored": {
			command: RunCommand{
				command: []string{"echo", "test"},
				envar: map[string]string{
					"missing": "path/to/unexisting/secret",
				},
<<<<<<< HEAD
				newClient: func() (secrethub.Client, error) {
=======
				newClient: func() (secrethub.ClientAdapter, error) {
>>>>>>> 8fd72fa4
					return fakeclient.Client{
						SecretService: &fakeclient.SecretService{
							VersionService: &fakeclient.SecretVersionService{
								WithDataGetter: fakeclient.WithDataGetter{
									Err: api.ErrSecretNotFound,
								},
							},
						},
					}, nil
				},
				ignoreMissingSecrets: true,
			},
			err: nil,
		},
		"repo does not exist ignored": {
			command: RunCommand{
				command: []string{"echo", "test"},
				envar: map[string]string{
					"missing": "unexisting/repo/secret",
				},
<<<<<<< HEAD
				newClient: func() (secrethub.Client, error) {
=======
				newClient: func() (secrethub.ClientAdapter, error) {
>>>>>>> 8fd72fa4
					return fakeclient.Client{
						SecretService: &fakeclient.SecretService{
							VersionService: &fakeclient.SecretVersionService{
								WithDataGetter: fakeclient.WithDataGetter{
									Err: api.ErrRepoNotFound,
								},
							},
						},
					}, nil
				},
				ignoreMissingSecrets: true,
			},
			err: nil,
		},
		"invalid template var: start with a number": {
			command: RunCommand{
				templateVars: map[string]string{
					"0foo": "value",
				},
				envar: map[string]string{},
			},
			err: ErrInvalidTemplateVar("0foo"),
		},
		"invalid template var: illegal character": {
			command: RunCommand{
				templateVars: map[string]string{
					"foo@bar": "value",
				},
				envar: map[string]string{},
			},
			err: ErrInvalidTemplateVar("foo@bar"),
		},
	}

	for name, tc := range cases {
		t.Run(name, func(t *testing.T) {
			err := tc.command.Run()
			assert.Equal(t, err, tc.err)
		})
	}
}

func TestTrimQuotes(t *testing.T) {
	cases := map[string]struct {
		in       string
		expected string
	}{
		"unquoted": {
			in:       `foo`,
			expected: `foo`,
		},
		"single quoted": {
			in:       `'foo'`,
			expected: `foo`,
		},
		"double quoted": {
			in:       `"foo"`,
			expected: `foo`,
		},
		"maintain quotes inside unquoted value": {
			in:       `{"foo":"bar"}`,
			expected: `{"foo":"bar"}`,
		},
		"empty string": {
			in:       "",
			expected: "",
		},
		"single quoted empty string": {
			in:       `''`,
			expected: ``,
		},
		"double qouted empty string": {
			in:       `""`,
			expected: ``,
		},
		"single quote wrapped in single quote": {
			in:       `''foo''`,
			expected: `'foo'`,
		},
		"single quote wrapped in double quote": {
			in:       `"'foo'"`,
			expected: `'foo'`,
		},
		"double quote wrapped in double quote": {
			in:       `""foo""`,
			expected: `"foo"`,
		},
		"double quote wrapped in single quote": {
			in:       `'"foo"'`,
			expected: `"foo"`,
		},
		"single quote opened but not closed": {
			in:       `'foo`,
			expected: `'foo`,
		},
		"double quote opened but not closed": {
			in:       `"foo`,
			expected: `"foo`,
		},
		"single quote closed but not opened": {
			in:       `foo'`,
			expected: `foo'`,
		},
		"double quote closed but not opened": {
			in:       `foo"`,
			expected: `foo"`,
		},
		"single quoted with inner leading whitespace": {
			in:       `' foo'`,
			expected: ` foo`,
		},
		"double quoted with inner leading whitespace": {
			in:       `" foo"`,
			expected: ` foo`,
		},
		"single quoted with inner trailing whitespace": {
			in:       `'foo '`,
			expected: `foo `,
		},
		"double quoted with inner trailing whitespace": {
			in:       `"foo "`,
			expected: `foo `,
		},

		// Trimming OUTER whitespace is explicitly not the responsibility of this function.
		"single quoted with outer leading whitespace": {
			in:       ` 'foo'`,
			expected: ` 'foo'`,
		},
		"double quoted with outer leading whitespace": {
			in:       ` "foo"`,
			expected: ` "foo"`,
		},
		"single quoted with outer trailing whitespace": {
			in:       `'foo' `,
			expected: `'foo' `,
		},
		"double quoted with outer trailing whitespace": {
			in:       `"foo" `,
			expected: `"foo" `,
		},
	}

	for name, tc := range cases {
		t.Run(name, func(t *testing.T) {
			actual, _ := trimQuotes(tc.in)

			assert.Equal(t, actual, tc.expected)
		})
	}
}<|MERGE_RESOLUTION|>--- conflicted
+++ resolved
@@ -463,11 +463,7 @@
 				envar: map[string]string{
 					"missing": "path/to/unexisting/secret",
 				},
-<<<<<<< HEAD
-				newClient: func() (secrethub.Client, error) {
-=======
 				newClient: func() (secrethub.ClientAdapter, error) {
->>>>>>> 8fd72fa4
 					return fakeclient.Client{
 						SecretService: &fakeclient.SecretService{
 							VersionService: &fakeclient.SecretVersionService{
@@ -488,11 +484,7 @@
 				envar: map[string]string{
 					"missing": "path/to/unexisting/secret",
 				},
-<<<<<<< HEAD
-				newClient: func() (secrethub.Client, error) {
-=======
 				newClient: func() (secrethub.ClientAdapter, error) {
->>>>>>> 8fd72fa4
 					return fakeclient.Client{
 						SecretService: &fakeclient.SecretService{
 							VersionService: &fakeclient.SecretVersionService{
@@ -513,11 +505,7 @@
 				envar: map[string]string{
 					"missing": "unexisting/repo/secret",
 				},
-<<<<<<< HEAD
-				newClient: func() (secrethub.Client, error) {
-=======
 				newClient: func() (secrethub.ClientAdapter, error) {
->>>>>>> 8fd72fa4
 					return fakeclient.Client{
 						SecretService: &fakeclient.SecretService{
 							VersionService: &fakeclient.SecretVersionService{
