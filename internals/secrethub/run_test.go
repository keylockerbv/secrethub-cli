package secrethub

import (
	"errors"
	"io/ioutil"
	"log"
	"os"
	"path/filepath"
	"sort"
	"strings"
	"testing"

	"github.com/secrethub/secrethub-cli/internals/cli/ui"

	"github.com/secrethub/secrethub-cli/internals/secrethub/tpl"
	"github.com/secrethub/secrethub-cli/internals/secrethub/tpl/fakes"
	generictpl "github.com/secrethub/secrethub-cli/internals/tpl"

	"github.com/secrethub/secrethub-go/internals/api"
	"github.com/secrethub/secrethub-go/internals/assert"
	"github.com/secrethub/secrethub-go/pkg/secrethub"
	"github.com/secrethub/secrethub-go/pkg/secrethub/fakeclient"
)

func elemEqual(t *testing.T, actual []envvar, expected []envvar) {
isExpected:
	for _, a := range actual {
		for _, e := range expected {
			if a == e {
				continue isExpected
			}
		}
		t.Errorf("%+v encountered but not expected", a)
	}

isEncountered:
	for _, e := range expected {
		for _, a := range actual {
			if a == e {
				continue isEncountered
			}
		}
		t.Errorf("%+v expected but not encountered", e)
	}
}

func TestParseDotEnv(t *testing.T) {
	cases := map[string]struct {
		raw      string
		expected []envvar
		err      error
	}{
		"success": {
			raw: "foo=bar\nbaz={{path/to/secret}}",
			expected: []envvar{
				{
					key:               "foo",
					value:             "bar",
					lineNumber:        1,
					columnNumberKey:   1,
					columnNumberValue: 5,
				},
				{
					key:               "baz",
					value:             "{{path/to/secret}}",
					lineNumber:        2,
					columnNumberKey:   1,
					columnNumberValue: 5,
				},
			},
		},
		"success with spaces": {
			raw: "key = value",
			expected: []envvar{
				{
					key:               "key",
					value:             "value",
					lineNumber:        1,
					columnNumberKey:   1,
					columnNumberValue: 7,
				},
			},
		},
		"success with multiple spaces after key": {
			raw: "key    = value",
			expected: []envvar{
				{
					key:               "key",
					value:             "value",
					lineNumber:        1,
					columnNumberKey:   1,
					columnNumberValue: 10,
				},
			},
		},
		"success with multiple spaces before value": {
			raw: "key =  value",
			expected: []envvar{
				{
					key:               "key",
					value:             "value",
					lineNumber:        1,
					columnNumberKey:   1,
					columnNumberValue: 8,
				},
			},
		},
		"success with leading space": {
			raw: " key = value",
			expected: []envvar{
				{
					key:               "key",
					value:             "value",
					lineNumber:        1,
					columnNumberKey:   2,
					columnNumberValue: 8,
				},
			},
		},
		"success with leading tab": {
			raw: "\tkey = value",
			expected: []envvar{
				{
					key:               "key",
					value:             "value",
					lineNumber:        1,
					columnNumberKey:   2,
					columnNumberValue: 8,
				},
			},
		},
		"success with trailing space": {
			raw: "key = value ",
			expected: []envvar{
				{
					key:               "key",
					value:             "value",
					lineNumber:        1,
					columnNumberKey:   1,
					columnNumberValue: 7,
				},
			},
		},
		"success with tabs": {
			raw: "key\t=\tvalue",
			expected: []envvar{
				{
					key:               "key",
					value:             "value",
					lineNumber:        1,
					columnNumberKey:   1,
					columnNumberValue: 7,
				},
			},
		},
		"success with single quotes": {
			raw: "key='value'",
			expected: []envvar{
				{
					key:               "key",
					value:             "value",
					lineNumber:        1,
					columnNumberKey:   1,
					columnNumberValue: 6,
				},
			},
		},
		"success with double quotes": {
			raw: `key="value"`,
			expected: []envvar{
				{
					key:               "key",
					value:             "value",
					lineNumber:        1,
					columnNumberKey:   1,
					columnNumberValue: 6,
				},
			},
		},
		"success with quotes and whitespace": {
			raw: "key = 'value'",
			expected: []envvar{
				{
					key:               "key",
					value:             "value",
					lineNumber:        1,
					columnNumberKey:   1,
					columnNumberValue: 8,
				},
			},
		},
		"success comment": {
			raw: "# database\nDB_USER = user\nDB_PASS = pass",
			expected: []envvar{
				{
					key:               "DB_USER",
					value:             "user",
					lineNumber:        2,
					columnNumberKey:   1,
					columnNumberValue: 11,
				},
				{
					key:               "DB_PASS",
					value:             "pass",
					lineNumber:        3,
					columnNumberKey:   1,
					columnNumberValue: 11,
				},
			},
		},
		"success comment prefixed with spaces": {
			raw: "    # database\nDB_USER = user\nDB_PASS = pass",
			expected: []envvar{
				{
					key:               "DB_USER",
					value:             "user",
					lineNumber:        2,
					columnNumberKey:   1,
					columnNumberValue: 11,
				},
				{
					key:               "DB_PASS",
					value:             "pass",
					lineNumber:        3,
					columnNumberKey:   1,
					columnNumberValue: 11,
				},
			},
		},
		"success comment prefixed with a tab": {
			raw: "\t# database\nDB_USER = user\nDB_PASS = pass",
			expected: []envvar{
				{
					key:               "DB_USER",
					value:             "user",
					lineNumber:        2,
					columnNumberKey:   1,
					columnNumberValue: 11,
				},
				{
					key:               "DB_PASS",
					value:             "pass",
					lineNumber:        3,
					columnNumberKey:   1,
					columnNumberValue: 11,
				},
			},
		},
		"success empty lines": {
			raw: "foo=bar\n\nbar=baz",
			expected: []envvar{
				{
					key:               "foo",
					value:             "bar",
					lineNumber:        1,
					columnNumberKey:   1,
					columnNumberValue: 5,
				},
				{
					key:               "bar",
					value:             "baz",
					lineNumber:        3,
					columnNumberKey:   1,
					columnNumberValue: 5,
				},
			},
		},
		"success line with only spaces": {
			raw: "foo=bar\n    \nbar = baz",
			expected: []envvar{
				{
					key:               "foo",
					value:             "bar",
					lineNumber:        1,
					columnNumberKey:   1,
					columnNumberValue: 5,
				},
				{
					key:               "bar",
					value:             "baz",
					lineNumber:        3,
					columnNumberKey:   1,
					columnNumberValue: 7,
				},
			},
		},
		"= sign in value": {
			raw: "foo=foo=bar",
			expected: []envvar{
				{
					key:               "foo",
					value:             "foo=bar",
					lineNumber:        1,
					columnNumberKey:   1,
					columnNumberValue: 5,
				},
			},
		},
		"invalid": {
			raw: "foobar",
			err: ErrTemplate(1, errors.New("template is not formatted as key=value pairs")),
		},
	}

	for name, tc := range cases {
		t.Run(name, func(t *testing.T) {
			actual, err := parseDotEnv(strings.NewReader(tc.raw))

			elemEqual(t, actual, tc.expected)
			assert.Equal(t, err, tc.err)
		})
	}
}

func TestParseYML(t *testing.T) {
	cases := map[string]struct {
		raw      string
		expected []envvar
		err      error
	}{
		"success": {
			raw: "foo: bar\nbaz: ${path/to/secret}",
			expected: []envvar{
				{
					key:        "foo",
					value:      "bar",
					lineNumber: -1,
				},
				{
					key:        "baz",
					value:      "${path/to/secret}",
					lineNumber: -1,
				},
			},
		},
		"= in value": {
			raw: "foo: foo=bar\nbar: baz",
			expected: []envvar{
				{
					key:        "foo",
					value:      "foo=bar",
					lineNumber: -1,
				},
				{
					key:        "bar",
					value:      "baz",
					lineNumber: -1,
				},
			},
		},
		"nested yml": {
			raw: "ROOT:\n\tSUB\n\t\tNAME: val1",
			err: errors.New("yaml: line 2: found character that cannot start any token"),
		},
	}

	for name, tc := range cases {
		t.Run(name, func(t *testing.T) {
			actual, err := parseYML(strings.NewReader(tc.raw))

			elemEqual(t, actual, tc.expected)
			assert.Equal(t, err, tc.err)
		})
	}
}

func TestNewEnv(t *testing.T) {
	cases := map[string]struct {
		raw               string
		replacements      map[string]string
		templateVarReader tpl.VariableReader
		expected          map[string]string
		err               error
	}{
		"success": {
			raw: "foo=bar\nbaz={{path/to/secret}}",
			replacements: map[string]string{
				"path/to/secret": "val",
			},
			expected: map[string]string{
				"foo": "bar",
				"baz": "val",
			},
		},
		"success with vars": {
			raw: "foo=bar\nbaz={{${app}/db/pass}}",
			replacements: map[string]string{
				"company/application/db/pass": "secret",
			},
			templateVarReader: fakes.FakeVariableReader{
				Variables: map[string]string{
					"app": "company/application",
				},
			},
			expected: map[string]string{
				"foo": "bar",
				"baz": "secret",
			},
		},
		"success with var in key": {
			raw: "${var}=value",
			templateVarReader: fakes.FakeVariableReader{
				Variables: map[string]string{
					"var": "key",
				},
			},
			expected: map[string]string{
				"key": "value",
			},
		},
		"success yml": {
			raw: "foo: bar\nbaz: ${path/to/secret}",
			replacements: map[string]string{
				"path/to/secret": "val",
			},
			expected: map[string]string{
				"foo": "bar",
				"baz": "val",
			},
		},
		"secret not allowed in key": {
			raw: "{{ path/to/secret }}key=value",
			err: ErrSecretsNotAllowedInKey,
		},
		"yml template error": {
			raw: "foo: bar: baz",
			err: ErrTemplate(1, errors.New("template is not formatted as key=value pairs")),
		},
		"yml secret template error": {
			raw: "foo: ${path/to/secret\nbar: ${ path/to/secret }",
			err: generictpl.ErrTagNotClosed("}"),
		},
		"secret template error": {
			raw: "foo={{path/to/secret",
			err: tpl.ErrSecretTagNotClosed(1, 21),
		},
		"secret template error second line": {
			raw: "foo=bar\nbar={{ error@secretpath }}",
			err: tpl.ErrIllegalSecretCharacter(2, 13, '@'),
		},
	}

	for name, tc := range cases {
		t.Run(name, func(t *testing.T) {
			parser, err := getTemplateParser([]byte(tc.raw), "auto")
			assert.OK(t, err)

			env, err := NewEnv("secrethub.env", strings.NewReader(tc.raw), tc.templateVarReader, parser)
			if err != nil {
				assert.Equal(t, err, tc.err)
			} else {
				actualValues, err := env.env()
				assert.Equal(t, err, tc.err)

				// resolve values
				actual := make(map[string]string, len(actualValues))
				for name, value := range actualValues {
					actual[name], err = value.resolve(fakes.FakeSecretReader{Secrets: tc.replacements})
					if err != nil {
						t.Fail()
					}
				}
				assert.Equal(t, actual, tc.expected)
			}
		})
	}
}

func TestRunCommand_Run(t *testing.T) {
	osStatNotExist := func(_ string) (info os.FileInfo, err error) {
		return nil, os.ErrNotExist
	}

	cases := map[string]struct {
		command RunCommand
		err     error
	}{
		"success, no secrets": {
			command: RunCommand{
				io: ui.NewFakeIO(),
				environment: &environment{
					osStat: osStatNotExist,
				},
				command: []string{"echo", "test"},
			},
		},
		"missing secret": {
			command: RunCommand{
				command: []string{"echo", "test"},
				environment: &environment{
					envar: map[string]string{
						"missing": "path/to/unexisting/secret",
					},
					osStat: osStatNotExist,
				},
				newClient: func() (secrethub.ClientInterface, error) {
					return fakeclient.Client{
						SecretService: &fakeclient.SecretService{
							VersionService: &fakeclient.SecretVersionService{
								GetWithDataFunc: func(path string) (*api.SecretVersion, error) {
									return nil, api.ErrSecretNotFound
								},
							},
						},
					}, nil
				},
				ignoreMissingSecrets: false,
			},
			err: api.ErrSecretNotFound,
		},
		"missing secret ignored": {
			command: RunCommand{
				command: []string{"echo", "test"},
				environment: &environment{
					osStat: osStatNotExist,
					envar: map[string]string{
						"missing": "path/to/unexisting/secret",
					},
				},
				io: ui.NewFakeIO(),
				newClient: func() (secrethub.ClientInterface, error) {
					return fakeclient.Client{
						SecretService: &fakeclient.SecretService{
							VersionService: &fakeclient.SecretVersionService{
								GetWithDataFunc: func(path string) (*api.SecretVersion, error) {
									return nil, api.ErrSecretNotFound
								},
							},
						},
					}, nil
				},
				ignoreMissingSecrets: true,
			},
			err: nil,
		},
		"repo does not exist ignored": {
			command: RunCommand{
				command: []string{"echo", "test"},
				environment: &environment{
					envar: map[string]string{
						"missing": "unexisting/repo/secret",
					},
					osStat: osStatNotExist,
				},
				io: ui.NewFakeIO(),
				newClient: func() (secrethub.ClientInterface, error) {
					return fakeclient.Client{
						SecretService: &fakeclient.SecretService{
							VersionService: &fakeclient.SecretVersionService{
<<<<<<< HEAD
								GetWithDataFunc: func(path string) (*api.SecretVersion, error) {
									return nil, api.ErrRepoNotFound
=======
								WithDataGetter: fakeclient.WithDataGetter{
									Err: api.ErrRepoNotFound("unexisting/repo"),
>>>>>>> 579d2c54
								},
							},
						},
					}, nil
				},
				ignoreMissingSecrets: true,
			},
			err: nil,
		},
		"invalid template var: start with a number": {
			command: RunCommand{
				environment: &environment{
					osStat:  osStatNotExist,
					envFile: "secrethub.env",
					templateVars: map[string]string{
						"0foo": "value",
					},
					envar: map[string]string{},
				},
			},
			err: ErrInvalidTemplateVar("0foo"),
		},
		"invalid template var: illegal character": {
			command: RunCommand{
				environment: &environment{
					osStat:  osStatNotExist,
					envFile: "secrethub.env",
					templateVars: map[string]string{
						"foo@bar": "value",
					},
					envar: map[string]string{},
				},
			},
			err: ErrInvalidTemplateVar("foo@bar"),
		},
		"os env secret not found": {
			command: RunCommand{
				command: []string{"echo", "test"},
				io:      ui.NewFakeIO(),
				environment: &environment{
					osEnv:  []string{"TEST=secrethub://nonexistent/secret/path"},
					osStat: osStatNotExist,
				},
				newClient: func() (secrethub.ClientInterface, error) {
					return fakeclient.Client{
						SecretService: &fakeclient.SecretService{
							VersionService: &fakeclient.SecretVersionService{
								GetWithDataFunc: func(path string) (*api.SecretVersion, error) {
									return nil, api.ErrSecretNotFound
								},
							},
						},
					}, nil
				},
			},
			err: api.ErrSecretNotFound,
		},
		"os env secret not found ignored": {
			command: RunCommand{
				ignoreMissingSecrets: true,
				command:              []string{"echo", "test"},
				io:                   ui.NewFakeIO(),
				environment: &environment{
					osEnv:  []string{"TEST=secrethub://nonexistent/secret/path"},
					osStat: osStatNotExist,
				},
				newClient: func() (secrethub.ClientInterface, error) {
					return fakeclient.Client{
						SecretService: &fakeclient.SecretService{
							VersionService: &fakeclient.SecretVersionService{
								GetWithDataFunc: func(path string) (*api.SecretVersion, error) {
									return nil, api.ErrSecretNotFound
								},
							},
						},
					}, nil
				},
			},
		},
	}

	for name, tc := range cases {
		t.Run(name, func(t *testing.T) {
			err := tc.command.Run()
			assert.Equal(t, err, tc.err)
		})
	}
}

func readFileFunc(name string, content string) func(string) ([]byte, error) {
	return func(filename string) ([]byte, error) {
		if filename == name {
			return []byte(content), nil
		}
		return nil, os.ErrNotExist
	}
}

func osStatFunc(name string, err error) func(string) (os.FileInfo, error) {
	return func(filename string) (os.FileInfo, error) {
		if name == filename {
			return nil, err
		}
		return nil, os.ErrNotExist
	}
}

func TestRunCommand_environment(t *testing.T) {
	cases := map[string]struct {
		command         RunCommand
		expectedEnv     []string
		expectedSecrets []string
		err             error
	}{
		"invalid template syntax": {
			command: RunCommand{
				command: []string{"echo", "test"},
				environment: &environment{
					osStat:          osStatFunc("secrethub.env", nil),
					readFile:        readFileFunc("secrethub.env", "TEST={{path/to/secret}"),
					envFile:         "secrethub.env",
					templateVersion: "2",
				},
			},
			err: ErrParsingTemplate("secrethub.env", "template syntax error at 1:23: expected the closing of a secret tag `}}`, but reached the end of the template. (template.secret_tag_not_closed) "),
		},
		"default env file does not exist": {
			command: RunCommand{
				environment: &environment{
					osStat: osStatFunc("secrethub.env", os.ErrNotExist),
				},
			},
		},
		"default env file exists but cannot be read": {
			command: RunCommand{
				environment: &environment{
					osStat: osStatFunc("secrethub.env", os.ErrPermission),
				},
			},
			err: ErrReadDefaultEnvFile(defaultEnvFile, os.ErrPermission),
		},
		"custom env file does not exist": {
			command: RunCommand{
				environment: &environment{
					envFile: "foo.env",
					readFile: func(filename string) ([]byte, error) {
						if filename == "foo.env" {
							return nil, &os.PathError{Op: "open", Path: "foo.env", Err: os.ErrNotExist}
						}
						return nil, nil
					},
				},
			},
			err: ErrCannotReadFile("foo.env", &os.PathError{Op: "open", Path: "foo.env", Err: os.ErrNotExist}),
		},
		"custom env file success": {
			command: RunCommand{
				environment: &environment{
					osStat:          osStatFunc("foo.env", nil),
					envFile:         "foo.env",
					templateVersion: "2",
					readFile:        readFileFunc("foo.env", "TEST=test"),
				},
			},
			expectedEnv: []string{"TEST=test"},
		},
		"env file secret does not exist": {
			command: RunCommand{
				command: []string{"echo", "test"},
				environment: &environment{
					osStat:          osStatFunc("secrethub.env", nil),
					readFile:        readFileFunc("secrethub.env", "TEST= {{ unexistent/secret/path }}"),
					envFile:         "secrethub.env",
					templateVersion: "2",
				},
				newClient: func() (secrethub.ClientInterface, error) {
					return fakeclient.Client{
						SecretService: &fakeclient.SecretService{
							VersionService: &fakeclient.SecretVersionService{
								GetWithDataFunc: func(path string) (*api.SecretVersion, error) {
									return nil, api.ErrSecretNotFound
								},
							},
						},
					}, nil
				},
			},
			err: ErrParsingTemplate("secrethub.env", api.ErrSecretNotFound),
		},
		"envar flag has precedence over env file": {
			command: RunCommand{
				environment: &environment{
					osStat:   osStatFunc("secrethub.env", nil),
					readFile: readFileFunc("secrethub.env", "TEST=aaa"),
					envFile:  "secrethub.env",
					envar: map[string]string{
						"TEST": "test/test/test",
					},
					templateVersion: "2",
				},
				newClient: func() (secrethub.ClientInterface, error) {
					return fakeclient.Client{
						SecretService: &fakeclient.SecretService{
							VersionService: &fakeclient.SecretVersionService{
								GetWithDataFunc: func(path string) (*api.SecretVersion, error) {
									return &api.SecretVersion{Data: []byte("bbb")}, nil
								},
							},
						},
					}, nil
				},
			},
			expectedSecrets: []string{"bbb"},
			expectedEnv:     []string{"TEST=bbb"},
		},
		// TODO Add test case for: envar flag has precedence over secret reference - requires refactoring of fakeclient
		"secret reference has precedence over .env file": {
			command: RunCommand{
				environment: &environment{
					osStat:                       osStatFunc("secrethub.env", nil),
					readFile:                     readFileFunc("secrethub.env", "TEST=aaa"),
					dontPromptMissingTemplateVar: true,
					templateVersion:              "2",
					osEnv:                        []string{"TEST=secrethub://test/test/test"},
				},
				newClient: func() (secrethub.ClientInterface, error) {
					return fakeclient.Client{
						SecretService: &fakeclient.SecretService{
							VersionService: &fakeclient.SecretVersionService{
								GetWithDataFunc: func(path string) (*api.SecretVersion, error) {
									return &api.SecretVersion{Data: []byte("bbb")}, nil
								},
							},
						},
					}, nil
				},
			},
			expectedSecrets: []string{"bbb"},
			expectedEnv:     []string{"TEST=bbb"},
		},
		".env file has precedence over other os variables": {
			command: RunCommand{
				environment: &environment{
					osStat:                       osStatFunc("secrethub.env", nil),
					readFile:                     readFileFunc("secrethub.env", "TEST=aaa"),
					dontPromptMissingTemplateVar: true,
					templateVersion:              "2",
				},
				osEnv: []string{"TEST=bbb"},
			},
			expectedSecrets: []string{},
			expectedEnv:     []string{"TEST=aaa"},
		},
		".env file secret has precedence over other os variables": {
			command: RunCommand{
				environment: &environment{
					osStat:                       osStatFunc("secrethub.env", nil),
					readFile:                     readFileFunc("secrethub.env", "TEST={{path/to/secret}}"),
					dontPromptMissingTemplateVar: true,
					templateVersion:              "2",
				},
				osEnv: []string{"TEST=bbb"},
				newClient: func() (secrethub.ClientInterface, error) {
					return fakeclient.Client{
						SecretService: &fakeclient.SecretService{
							VersionService: &fakeclient.SecretVersionService{
								GetWithDataFunc: func(path string) (*api.SecretVersion, error) {
									return &api.SecretVersion{Data: []byte("aaa")}, nil
								},
							},
						},
					}, nil
				},
			},
			expectedSecrets: []string{"aaa"},
			expectedEnv:     []string{"TEST=aaa"},
		},
		"ignore missing secrets": {
			command: RunCommand{
				ignoreMissingSecrets: true,
				environment: &environment{
					osStat:   osStatFunc("secrethub.env", nil),
					envFile:  "secrethub.env",
					readFile: readFileFunc("secrethub.env", ""),
					envar: map[string]string{
						"TEST": "test/test/test",
					},
					templateVersion: "2",
				},
				newClient: func() (secrethub.ClientInterface, error) {
					return fakeclient.Client{
						SecretService: &fakeclient.SecretService{
							VersionService: &fakeclient.SecretVersionService{
								GetWithDataFunc: func(path string) (*api.SecretVersion, error) {
									return nil, api.ErrSecretNotFound
								},
							},
						},
					}, nil
				},
			},
			expectedEnv:     []string{"TEST="},
			expectedSecrets: []string{""},
		},
		"--no-prompt": {
			command: RunCommand{
				noMasking: true,
				environment: &environment{
					osStat:                       osStatFunc("secrethub.env", nil),
					readFile:                     readFileFunc("secrethub.env", "TEST = {{ test/$variable/test }}"),
					dontPromptMissingTemplateVar: true,
					envFile:                      "secrethub.env",
					templateVersion:              "2",
				},
				newClient: func() (secrethub.ClientInterface, error) {
					return fakeclient.Client{
						SecretService: &fakeclient.SecretService{
							VersionService: &fakeclient.SecretVersionService{
								GetWithDataFunc: func(path string) (*api.SecretVersion, error) {
									return nil, api.ErrSecretNotFound
								},
							},
						},
					}, nil
				},
			},
			err: ErrParsingTemplate("secrethub.env", tpl.ErrTemplateVarNotFound("variable")),
		},
		"template var set in os environment": {
			command: RunCommand{
				noMasking: true,
				environment: &environment{
					osStat:                       osStatFunc("secrethub.env", nil),
					readFile:                     readFileFunc("secrethub.env", "TEST = {{ test/$variable/test }}"),
					dontPromptMissingTemplateVar: true,
					templateVersion:              "2",
					osEnv:                        []string{"SECRETHUB_VAR_VARIABLE=test"},
				},
				newClient: func() (secrethub.ClientInterface, error) {
					return fakeclient.Client{
						SecretService: &fakeclient.SecretService{
							VersionService: &fakeclient.SecretVersionService{
								GetWithDataFunc: func(path string) (*api.SecretVersion, error) {
									return nil, api.ErrSecretNotFound
								},
							},
						},
					}, nil
				},
			},
			err: ErrParsingTemplate("secrethub.env", api.ErrSecretNotFound),
		},
		"template var set by flag": {
			command: RunCommand{
				command: []string{"/bin/sh", "./test.sh"},
				environment: &environment{
					osStat:                       osStatFunc("secrethub.env", nil),
					readFile:                     readFileFunc("secrethub.env", "TEST = {{ test/$variable/test }}"),
					dontPromptMissingTemplateVar: true,
					templateVersion:              "2",
					templateVars:                 map[string]string{"variable": "test"},
				},
				newClient: func() (secrethub.ClientInterface, error) {
					return fakeclient.Client{
						SecretService: &fakeclient.SecretService{
							VersionService: &fakeclient.SecretVersionService{
								GetWithDataFunc: func(path string) (*api.SecretVersion, error) {
									return nil, api.ErrSecretNotFound
								},
							},
						},
					}, nil
				},
			},
			err: ErrParsingTemplate("secrethub.env", api.ErrSecretNotFound),
		},
		"template var set by flag has precedence over var set by environment": {
			command: RunCommand{
				command: []string{"/bin/sh", "./test.sh"},
				environment: &environment{
					osEnv:                        []string{"SECRETHUB_VAR_VARIABLE=bar"},
					osStat:                       osStatFunc("secrethub.env", nil),
					readFile:                     readFileFunc("secrethub.env", "TEST=$variable"),
					dontPromptMissingTemplateVar: true,
					templateVersion:              "2",
					templateVars:                 map[string]string{"variable": "foo"},
				},
				osEnv: []string{"SECRETHUB_VAR_VARIABLE=bar"},
				newClient: func() (secrethub.ClientInterface, error) {
					return fakeclient.Client{
						SecretService: &fakeclient.SecretService{
							VersionService: &fakeclient.SecretVersionService{
								GetWithDataFunc: func(path string) (*api.SecretVersion, error) {
									return nil, api.ErrSecretNotFound
								},
							},
						},
					}, nil
				},
			},
			expectedEnv: []string{"TEST=foo", "SECRETHUB_VAR_VARIABLE=bar"},
		},
		"v1 template syntax success": {
			command: RunCommand{
				command: []string{"/bin/sh", "./test.sh"},
				environment: &environment{
					osStat:          osStatFunc("secrethub.env", nil),
					readFile:        readFileFunc("secrethub.env", "TEST= ${path/to/secret}"),
					templateVersion: "1",
				},
				newClient: func() (secrethub.ClientInterface, error) {
					return fakeclient.Client{
						SecretService: &fakeclient.SecretService{
							VersionService: &fakeclient.SecretVersionService{
								GetWithDataFunc: func(path string) (*api.SecretVersion, error) {
									return &api.SecretVersion{Data: []byte("bbb")}, nil
								},
							},
						},
					}, nil
				},
			},
			expectedSecrets: []string{"bbb"},
			expectedEnv:     []string{"TEST=bbb"},
		},
	}

	for name, tc := range cases {
		t.Run(name, func(t *testing.T) {
			env, secrets, err := tc.command.sourceEnvironment()

			sort.Strings(env)
			sort.Strings(tc.expectedEnv)
			sort.Strings(secrets)
			sort.Strings(tc.expectedSecrets)

			assert.Equal(t, env, tc.expectedEnv)
			assert.Equal(t, secrets, tc.expectedSecrets)
			assert.Equal(t, err, tc.err)
		})
	}
}

func TestRunCommand_RunWithFile(t *testing.T) {
	readFileWithContent := func(content string) func(string) ([]byte, error) {
		return func(_ string) ([]byte, error) {
			return []byte(content), nil
		}
	}

	osStatOnlySecretHubEnv := func(filename string) (info os.FileInfo, err error) {
		if filename == "secrethub.env" {
			return nil, nil
		}
		return nil, os.ErrNotExist
	}

	cases := map[string]struct {
		script         string
		command        RunCommand
		err            error
		expectedStdOut string
	}{
		"--no-masking flag": {
			script: "echo $TEST",
			command: RunCommand{
				command:   []string{"/bin/sh", "./test.sh"},
				noMasking: true,
				environment: &environment{
					osStat:   osStatOnlySecretHubEnv,
					readFile: readFileWithContent(""),
					envFile:  "secrethub.env",
					envar: map[string]string{
						"TEST": "test/test/test",
					},
					templateVersion: "2",
				},
				newClient: func() (secrethub.ClientInterface, error) {
					return fakeclient.Client{
						SecretService: &fakeclient.SecretService{
							VersionService: &fakeclient.SecretVersionService{
								GetWithDataFunc: func(path string) (*api.SecretVersion, error) {
									return &api.SecretVersion{Data: []byte("bbb")}, nil
								},
							},
						},
					}, nil
				},
			},
			expectedStdOut: "bbb\n",
		},
		"secret masking": {
			script: "echo $TEST",
			command: RunCommand{
				command: []string{"/bin/sh", "./test.sh"},
				environment: &environment{
					osStat:   osStatOnlySecretHubEnv,
					envFile:  "secrethub.env",
					readFile: readFileWithContent(""),
					envar: map[string]string{
						"TEST": "test/test/test",
					},
					templateVersion: "2",
				},
				newClient: func() (secrethub.ClientInterface, error) {
					return fakeclient.Client{
						SecretService: &fakeclient.SecretService{
							VersionService: &fakeclient.SecretVersionService{
								GetWithDataFunc: func(path string) (*api.SecretVersion, error) {
									return &api.SecretVersion{Data: []byte("bbb")}, nil
								},
							},
						},
					}, nil
				},
			},
			expectedStdOut: maskString + "\n",
		},
	}

	for name, tc := range cases {
		t.Run(name, func(t *testing.T) {
			if tc.script != "" {
				scriptFile := filepath.Join(os.TempDir(), tc.command.command[1])
				err := ioutil.WriteFile(scriptFile, []byte(tc.script), os.ModePerm)
				if err != nil {
					log.Fatal("Cannot create file for test", err)
				}
				tc.command.command[1] = scriptFile
				defer os.Remove(scriptFile)
			}

			fakeIO := ui.NewFakeIO()
			tc.command.io = fakeIO

			err := tc.command.Run()
			assert.Equal(t, err, tc.err)
			assert.Equal(t, fakeIO.StdOut.String(), tc.expectedStdOut)
		})
	}
}

func TestTrimQuotes(t *testing.T) {
	cases := map[string]struct {
		in       string
		expected string
	}{
		"unquoted": {
			in:       `foo`,
			expected: `foo`,
		},
		"single quoted": {
			in:       `'foo'`,
			expected: `foo`,
		},
		"double quoted": {
			in:       `"foo"`,
			expected: `foo`,
		},
		"maintain quotes inside unquoted value": {
			in:       `{"foo":"bar"}`,
			expected: `{"foo":"bar"}`,
		},
		"empty string": {
			in:       "",
			expected: "",
		},
		"single quoted empty string": {
			in:       `''`,
			expected: ``,
		},
		"double qouted empty string": {
			in:       `""`,
			expected: ``,
		},
		"single quote wrapped in single quote": {
			in:       `''foo''`,
			expected: `'foo'`,
		},
		"single quote wrapped in double quote": {
			in:       `"'foo'"`,
			expected: `'foo'`,
		},
		"double quote wrapped in double quote": {
			in:       `""foo""`,
			expected: `"foo"`,
		},
		"double quote wrapped in single quote": {
			in:       `'"foo"'`,
			expected: `"foo"`,
		},
		"single quote opened but not closed": {
			in:       `'foo`,
			expected: `'foo`,
		},
		"double quote opened but not closed": {
			in:       `"foo`,
			expected: `"foo`,
		},
		"single quote closed but not opened": {
			in:       `foo'`,
			expected: `foo'`,
		},
		"double quote closed but not opened": {
			in:       `foo"`,
			expected: `foo"`,
		},
		"single quoted with inner leading whitespace": {
			in:       `' foo'`,
			expected: ` foo`,
		},
		"double quoted with inner leading whitespace": {
			in:       `" foo"`,
			expected: ` foo`,
		},
		"single quoted with inner trailing whitespace": {
			in:       `'foo '`,
			expected: `foo `,
		},
		"double quoted with inner trailing whitespace": {
			in:       `"foo "`,
			expected: `foo `,
		},

		// Trimming OUTER whitespace is explicitly not the responsibility of this function.
		"single quoted with outer leading whitespace": {
			in:       ` 'foo'`,
			expected: ` 'foo'`,
		},
		"double quoted with outer leading whitespace": {
			in:       ` "foo"`,
			expected: ` "foo"`,
		},
		"single quoted with outer trailing whitespace": {
			in:       `'foo' `,
			expected: `'foo' `,
		},
		"double quoted with outer trailing whitespace": {
			in:       `"foo" `,
			expected: `"foo" `,
		},
	}

	for name, tc := range cases {
		t.Run(name, func(t *testing.T) {
			actual, _ := trimQuotes(tc.in)

			assert.Equal(t, actual, tc.expected)
		})
	}
}

func Test_parseKeyValueStringsToMap(t *testing.T) {
	input := []string{
		"A=B",
		"B",
		"=::=::\\",
	}

	parsableValues, unparsableValues := parseKeyValueStringsToMap(input)

	assert.Equal(t, parsableValues, map[string]string{
		"A": "B",
		"B": "",
	})
	assert.Equal(t, unparsableValues, []string{
		"=::=::\\",
	})
}<|MERGE_RESOLUTION|>--- conflicted
+++ resolved
@@ -547,13 +547,8 @@
 					return fakeclient.Client{
 						SecretService: &fakeclient.SecretService{
 							VersionService: &fakeclient.SecretVersionService{
-<<<<<<< HEAD
-								GetWithDataFunc: func(path string) (*api.SecretVersion, error) {
-									return nil, api.ErrRepoNotFound
-=======
-								WithDataGetter: fakeclient.WithDataGetter{
-									Err: api.ErrRepoNotFound("unexisting/repo"),
->>>>>>> 579d2c54
+								GetWithDataFunc: func(path string) (*api.SecretVersion, error) {
+									return nil, api.ErrRepoNotFound("unexisting/repo")
 								},
 							},
 						},
