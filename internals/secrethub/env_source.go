package secrethub

import (
	"bufio"
	"bytes"
	"errors"
	"fmt"
	"io"
	"io/ioutil"
	"os"
	"path/filepath"
	"strings"
	"unicode"

	"github.com/secrethub/secrethub-cli/internals/cli"
	"github.com/secrethub/secrethub-cli/internals/secretspec"

	"github.com/secrethub/secrethub-cli/internals/cli/ui"

	"github.com/secrethub/secrethub-cli/internals/cli/validation"
	"github.com/secrethub/secrethub-cli/internals/secrethub/tpl"
	"github.com/secrethub/secrethub-go/internals/api"
	"github.com/spf13/cobra"
	"gopkg.in/yaml.v2"
)

type errNameCollision struct {
	name  string
	paths [2]string
}

func (e errNameCollision) Error() string {
	return fmt.Sprintf("secrets at path %s and %s map to the same environment variable: %s. Rename one of the secrets or source them in a different way", e.paths[0], e.paths[1], e.name)
}

type environment struct {
	io                           ui.IO
	newClient                    newClientFunc
	osEnv                        []string
	readFile                     func(filename string) ([]byte, error)
	osStat                       func(filename string) (os.FileInfo, error)
	envar                        MapValue
	envFile                      string
	templateVars                 MapValue
	templateVersion              string
	dontPromptMissingTemplateVar bool
	secretsDir                   string
	secretsEnvDir                string
}

func newEnvironment(io ui.IO, newClient newClientFunc) *environment {
	return &environment{
		io:           io,
		newClient:    newClient,
		osEnv:        os.Environ(),
		readFile:     ioutil.ReadFile,
		osStat:       os.Stat,
		templateVars: MapValue{stringMap: make(map[string]string)},
		envar:        MapValue{stringMap: make(map[string]string)},
	}
}

func (env *environment) register(clause *cli.CommandClause) {
<<<<<<< HEAD
	clause.Flags().VarP(&env.envar, "envar", "e", "Source an environment variable from a secret at a given path with `NAME=<path>`")
	clause.Flags().StringVar(&env.envFile, "env-file", "", "The path to a file with environment variable mappings of the form `NAME=value`. Template syntax can be used to inject secrets.")
	clause.Flags().StringVar(&env.envFile, "template", "", "")
	clause.Cmd.Flag("template").Hidden = true
	clause.Flags().VarP(&env.templateVars, "var", "v", "Define the value for a template variable with `VAR=VALUE`, e.g. --var env=prod")
	clause.Flags().StringVar(&env.templateVersion, "template-version", "auto", "The template syntax version to be used. The options are v1, v2, latest or auto to automatically detect the version.")
	_ = clause.Cmd.RegisterFlagCompletionFunc("template-version", func(cmd *cobra.Command, args []string, toComplete string) ([]string, cobra.ShellCompDirective) {
		return []string{"v1", "v2", "latest", "auto"}, cobra.ShellCompDirectiveDefault
	})
	clause.Flags().BoolVar(&env.dontPromptMissingTemplateVar, "no-prompt", false, "Do not prompt when a template variable is missing and return an error instead.")
	clause.Flags().StringVar(&env.secretsDir, "secrets-dir", "", "Recursively include all secrets from a directory. Environment variable names are derived from the path of the secret: `/` are replaced with `_` and the name is uppercased.")
	clause.Flags().StringVar(&env.secretsEnvDir, "env", "default", "The name of the environment prepared by the set command (default is `default`)")
	clause.Cmd.Flag("env").Hidden = true
=======
	clause.Flag("envar", "Source an environment variable from a secret at a given path with `NAME=<path>`").Short('e').StringMapVar(&env.envar)
	clause.Flag("env-file", "The path to a file with environment variable mappings of the form `NAME=value`. Template syntax can be used to inject secrets.").StringVar(&env.envFile)
	clause.Flag("template", "").Hidden().StringVar(&env.envFile)
	clause.Flag("var", "Define the value for a template variable with `VAR=VALUE`, e.g. --var env=prod").Short('v').StringMapVar(&env.templateVars)
	clause.Flag("template-version", "The template syntax version to be used. The options are v1, v2, latest or auto to automatically detect the version.").Default("auto").StringVar(&env.templateVersion)
	clause.Flag("no-prompt", "Do not prompt when a template variable is missing and return an error instead.").BoolVar(&env.dontPromptMissingTemplateVar)
	clause.Flag("secrets-dir", "Recursively load all secrets from a directory into environment variables. Names of the environment variables are derived from the path of the secret: all `/`, '-' and '.' are replaced with `_` and the name is uppercased.").StringVar(&env.secretsDir)
	clause.Flag("env", "The name of the environment prepared by the set command (default is `default`)").Default("default").Hidden().StringVar(&env.secretsEnvDir)
>>>>>>> c7e46d5c
}

func (env *environment) env() (map[string]value, error) {
	osEnvMap, _ := parseKeyValueStringsToMap(env.osEnv)
	var sources []EnvSource

	sources = append(sources, &osEnv{
		osEnv: osEnvMap,
	})

	// .secretsenv dir (for backwards compatibility)
	envDir := filepath.Join(secretspec.SecretEnvPath, env.secretsEnvDir)
	_, err := os.Stat(envDir)
	if err == nil {
		dirSource, err := NewEnvDir(envDir)
		if err != nil {
			return nil, err
		}
		sources = append(sources, dirSource)
	}

	// --secrets-dir flag
	if env.secretsDir != "" {
		secretsDirEnv := newSecretsDirEnv(env.newClient, env.secretsDir)
		sources = append(sources, secretsDirEnv)
	}

	//secrethub.env file
	if env.envFile == "" {
		_, err := env.osStat(defaultEnvFile)
		if err == nil {
			env.envFile = defaultEnvFile
		} else if !os.IsNotExist(err) {
			return nil, ErrReadDefaultEnvFile(defaultEnvFile, err)
		}
	}

	if env.envFile != "" {
		templateVariableReader, err := newVariableReader(osEnvMap, env.templateVars.stringMap)
		if err != nil {
			return nil, err
		}

		if !env.dontPromptMissingTemplateVar {
			templateVariableReader = newPromptMissingVariableReader(templateVariableReader, env.io)
		}

		raw, err := env.readFile(env.envFile)
		if err != nil {
			return nil, ErrCannotReadFile(env.envFile, err)
		}

		parser, err := getTemplateParser(raw, env.templateVersion)
		if err != nil {
			return nil, err
		}

		envFile, err := ReadEnvFile(env.envFile, bytes.NewReader(raw), templateVariableReader, parser)
		if err != nil {
			return nil, err
		}
		sources = append(sources, envFile)
	}

	// secret references (secrethub://)
	referenceEnv := newReferenceEnv(osEnvMap)
	sources = append(sources, referenceEnv)

	// --envar flag
	// TODO: Validate the flags when parsing by implementing the Flag interface for EnvFlags.
	flagEnv, err := NewEnvFlags(env.envar.stringMap)
	if err != nil {
		return nil, err
	}
	sources = append(sources, flagEnv)

	envs := make([]map[string]value, len(sources))
	for _, source := range sources {
		env, err := source.env()
		if err != nil {
			return nil, err
		}
		envs = append(envs, env)
	}

	return mergeEnvs(envs...), nil
}

func mergeEnvs(envs ...map[string]value) map[string]value {
	result := map[string]value{}
	for _, env := range envs {
		for name, value := range env {
			result[name] = value
		}
	}
	return result
}

// EnvSource defines a method of reading environment variables from a source.
type EnvSource interface {
	// Env returns a map of key value pairs.
	env() (map[string]value, error)
}

type value interface {
	resolve(tpl.SecretReader) (string, error)
	containsSecret() bool
}

type secretValue struct {
	path string
}

func (s *secretValue) resolve(sr tpl.SecretReader) (string, error) {
	return sr.ReadSecret(s.path)
}

func (s *secretValue) containsSecret() bool {
	return true
}

func newSecretValue(path string) value {
	return &secretValue{path: path}
}

// secretsDirEnv sources environment variables from the directory specified with the --secrets-dir flag.
type secretsDirEnv struct {
	newClient newClientFunc
	dirPath   string
}

// env returns a map of environment variables containing all secrets from the specified path.
// The variable names are the relative paths of their corresponding secrets in uppercase snake case.
// An error is returned if two secret paths map to the same variable name.
func (s *secretsDirEnv) env() (map[string]value, error) {
	client, err := s.newClient()
	if err != nil {
		return nil, err
	}

	tree, err := client.Dirs().GetTree(s.dirPath, -1, false)
	if err != nil {
		return nil, err
	}

	paths := make(map[string]string, tree.SecretCount())
	for id := range tree.Secrets {
		secretPath, err := tree.AbsSecretPath(id)
		if err != nil {
			return nil, err
		}
		path := secretPath.String()

		envVarName := s.envVarName(path)
		if prevPath, found := paths[envVarName]; found {
			return nil, errNameCollision{
				name: envVarName,
				paths: [2]string{
					prevPath,
					path,
				},
			}
		}
		paths[envVarName] = path
	}

	result := make(map[string]value, len(paths))
	for name, path := range paths {
		result[name] = newSecretValue(path)
	}
	return result, nil
}

// envVarName returns the environment variable name corresponding to the secret on the specified path
// by converting the relative path to uppercase snake case.
func (s *secretsDirEnv) envVarName(path string) string {
	envVarName := strings.TrimPrefix(path, s.dirPath)
	envVarName = strings.TrimPrefix(envVarName, "/")
	envVarName = strings.ReplaceAll(envVarName, "/", "_")
	envVarName = strings.ReplaceAll(envVarName, "-", "_")
	envVarName = strings.ReplaceAll(envVarName, ".", "_")
	envVarName = strings.ToUpper(envVarName)
	return envVarName
}

func newSecretsDirEnv(newClient newClientFunc, dirPath string) *secretsDirEnv {
	return &secretsDirEnv{
		newClient: newClient,
		dirPath:   dirPath,
	}
}

// EnvFlags defines environment variables sourced from command-line flags.
type EnvFlags map[string]string

// NewEnvFlags parses a map of flag values.
func NewEnvFlags(flags map[string]string) (EnvFlags, error) {
	for name, path := range flags {
		err := validation.ValidateEnvarName(name)
		if err != nil {
			return nil, err
		}

		err = api.ValidateSecretPath(path)
		if err != nil {
			return nil, err
		}
	}

	return flags, nil
}

// Env returns a map of environment variables sourced from
// command-line flags and set to their corresponding value.
func (ef EnvFlags) env() (map[string]value, error) {
	result := make(map[string]value)
	for name, path := range ef {
		result[name] = newSecretValue(path)
	}
	return result, nil
}

// referenceEnv is an environment with secrets configured with the
// secrethub:// syntax in the os environment variables.
type referenceEnv struct {
	envVars map[string]string
}

// newReferenceEnv returns an environment with secrets configured in the
// os environment with the secrethub:// syntax.
func newReferenceEnv(osEnv map[string]string) *referenceEnv {
	envVars := make(map[string]string)
	for key, value := range osEnv {
		if strings.HasPrefix(value, secretReferencePrefix) {
			envVars[key] = strings.TrimPrefix(value, secretReferencePrefix)
		}
	}
	return &referenceEnv{
		envVars: envVars,
	}
}

// Env returns a map of key value pairs with the secrets configured with the
// secrethub:// syntax.
func (env *referenceEnv) env() (map[string]value, error) {
	envVarsWithSecrets := make(map[string]value)
	for key, path := range env.envVars {
		envVarsWithSecrets[key] = newSecretValue(path)
	}
	return envVarsWithSecrets, nil
}

type envDirSecretValue struct {
	value string
}

func (s *envDirSecretValue) resolve(_ tpl.SecretReader) (string, error) {
	return s.value, nil
}

func (s *envDirSecretValue) containsSecret() bool {
	return true
}

func newEnvDirSecretValue(value string) value {
	return &envDirSecretValue{value: value}
}

// EnvDir defines environment variables sourced from files in a directory.
type EnvDir map[string]value

// NewEnvDir sources environment variables from files in a given directory,
// using the file name as key and contents as value.
func NewEnvDir(path string) (EnvDir, error) {
	files, err := ioutil.ReadDir(path)
	if err != nil {
		return nil, ErrReadEnvDir(err)
	}

	env := make(map[string]value)
	for _, f := range files {
		if !f.IsDir() {
			filePath := filepath.Join(path, f.Name())
			fileContent, err := ioutil.ReadFile(filePath)
			if err != nil {
				return nil, ErrReadEnvFile(f.Name(), err)
			}

			env[f.Name()] = newEnvDirSecretValue(string(fileContent))
		}
	}

	return env, nil
}

// Env returns a map of environment variables sourced from the directory.
func (dir EnvDir) env() (map[string]value, error) {
	return dir, nil
}

type templateValue struct {
	filepath  string
	template  tpl.Template
	varReader tpl.VariableReader
}

func (v *templateValue) resolve(sr tpl.SecretReader) (string, error) {
	value, err := v.template.Evaluate(v.varReader, sr)
	if err != nil {
		return "", ErrParsingTemplate(v.filepath, err)
	}
	return value, nil
}

func (v *templateValue) containsSecret() bool {
	return v.template.ContainsSecrets()
}

func newTemplateValue(filepath string, template tpl.Template, varReader tpl.VariableReader) value {
	return &templateValue{
		filepath:  filepath,
		template:  template,
		varReader: varReader,
	}
}

type envTemplate struct {
	filepath          string
	envVars           []envvarTpls
	templateVarReader tpl.VariableReader
}

type envvarTpls struct {
	key    tpl.Template
	value  tpl.Template
	lineNo int
}

// Env injects the given secrets in the environment values and returns
// a map of the resulting environment.
func (t envTemplate) env() (map[string]value, error) {
	result := make(map[string]value)
	for _, tpls := range t.envVars {
		key, err := tpls.key.Evaluate(t.templateVarReader, secretReaderNotAllowed{})
		if err != nil {
			return nil, err
		}

		err = validation.ValidateEnvarName(key)
		if err != nil {
			return nil, templateError(tpls.lineNo, err)
		}

		value := newTemplateValue(t.filepath, tpls.value, t.templateVarReader)

		result[key] = value
	}
	return result, nil
}

func templateError(lineNo int, err error) error {
	if lineNo > 0 {
		return ErrTemplate(lineNo, err)
	}
	return err
}

// ReadEnvFile reads and parses a .env file.
func ReadEnvFile(filepath string, reader io.Reader, varReader tpl.VariableReader, parser tpl.Parser) (EnvFile, error) {
	env, err := NewEnv(filepath, reader, varReader, parser)
	if err != nil {
		return EnvFile{}, ErrParsingTemplate(filepath, err)
	}
	return EnvFile{
		path:      filepath,
		envSource: env,
	}, nil
}

// EnvFile contains an environment that is read from a file.
type EnvFile struct {
	path      string
	envSource EnvSource
}

// Env returns a map of key value pairs read from the environment file.
func (e EnvFile) env() (map[string]value, error) {
	env, err := e.envSource.env()
	if err != nil {
		return nil, ErrParsingTemplate(e.path, err)
	}
	return env, nil
}

// NewEnv loads an environment of key-value pairs from a string.
// The format of the string can be `key: value` or `key=value` pairs.
func NewEnv(filepath string, r io.Reader, varReader tpl.VariableReader, parser tpl.Parser) (EnvSource, error) {
	env, err := parseEnvironment(r)
	if err != nil {
		return nil, err
	}

	secretTemplates := make([]envvarTpls, len(env))
	for i, envvar := range env {
		keyTpl, err := parser.Parse(envvar.key, envvar.lineNumber, envvar.columnNumberKey)
		if err != nil {
			return nil, err
		}

		err = validation.ValidateEnvarName(envvar.key)
		if err != nil {
			return nil, err
		}

		valTpl, err := parser.Parse(envvar.value, envvar.lineNumber, envvar.columnNumberValue)
		if err != nil {
			return nil, err
		}

		secretTemplates[i] = envvarTpls{
			key:    keyTpl,
			value:  valTpl,
			lineNo: envvar.lineNumber,
		}
	}

	return envTemplate{
		filepath:          filepath,
		envVars:           secretTemplates,
		templateVarReader: varReader,
	}, nil
}

type envvar struct {
	key               string
	value             string
	lineNumber        int
	columnNumberKey   int
	columnNumberValue int
}

// parseEnvironment parses envvars from a string.
// It first tries the key=value format. When that returns an error,
// the yml format is tried.
// The default parser to be used with the format is also returned.
func parseEnvironment(r io.Reader) ([]envvar, error) {
	var ymlReader bytes.Buffer
	env, err := parseDotEnv(io.TeeReader(r, &ymlReader))
	if err != nil {
		var ymlErr error
		env, ymlErr = parseYML(&ymlReader)
		if ymlErr != nil {
			return nil, err
		}
	}
	return env, nil
}

// parseDotEnv parses key-value pairs in the .env syntax (key=value).
func parseDotEnv(r io.Reader) ([]envvar, error) {
	vars := map[string]envvar{}
	scanner := bufio.NewScanner(r)

	i := 0
	for scanner.Scan() {
		i++
		line := scanner.Text()

		trimmed := strings.TrimSpace(line)
		if trimmed == "" || strings.HasPrefix(trimmed, "#") {
			continue
		}

		parts := strings.SplitN(line, "=", 2)
		if len(parts) != 2 {
			return nil, ErrTemplate(i, errors.New("template is not formatted as key=value pairs"))
		}

		columnNumberValue := len(parts[0]) + 2 // the length of the key (including spaces and quotes) + one for the = sign and one for the current column.
		for _, r := range parts[1] {
			if !unicode.IsSpace(r) {
				break
			}
			columnNumberValue++
		}

		columnNumberKey := 1 // one for the current column.
		for _, r := range parts[0] {
			if !unicode.IsSpace(r) {
				break
			}
			columnNumberKey++
		}

		key := strings.TrimSpace(parts[0])

		value, isTrimmed := trimQuotes(strings.TrimSpace(parts[1]))
		if isTrimmed {
			columnNumberValue++
		}

		vars[key] = envvar{
			key:               key,
			value:             value,
			lineNumber:        i,
			columnNumberValue: columnNumberValue,
			columnNumberKey:   columnNumberKey,
		}
	}

	i = 0
	res := make([]envvar, len(vars))
	for _, envvar := range vars {
		res[i] = envvar
		i++
	}

	return res, nil
}

const (
	doubleQuoteChar = '\u0022' // "
	singleQuoteChar = '\u0027' // '
)

// trimQuotes removes a leading and trailing quote from the given string value if
// it is wrapped in either single or double quotes.
//
// Rules:
// - Empty values become empty values (e.g. `''`and `""` both evaluate to the empty string ``).
// - Inner quotes are maintained (e.g. `{"foo":"bar"}` remains unchanged).
// - Single and double quoted values are escaped (e.g. `'foo'` and `"foo"` both evaluate to `foo`).
// - Single and double qouted values maintain whitespace from both ends (e.g. `" foo "` becomes ` foo `)
// - Inputs with either leading or trailing whitespace are considered unquoted,
//   so make sure you sanitize your inputs before calling this function.
func trimQuotes(s string) (string, bool) {
	n := len(s)
	if n > 1 &&
		(s[0] == singleQuoteChar && s[n-1] == singleQuoteChar ||
			s[0] == doubleQuoteChar && s[n-1] == doubleQuoteChar) {
		return s[1 : n-1], true
	}

	return s, false
}

func parseYML(r io.Reader) ([]envvar, error) {
	contents, err := ioutil.ReadAll(r)
	if err != nil {
		return nil, err
	}

	pairs := make(map[string]string)
	err = yaml.Unmarshal(contents, pairs)
	if err != nil {
		return nil, err
	}

	vars := make([]envvar, len(pairs))
	i := 0
	for key, value := range pairs {
		vars[i] = envvar{
			key:        key,
			value:      value,
			lineNumber: -1,
		}
		i++
	}
	return vars, nil
}

type plaintextValue struct {
	value string
}

func newPlaintextValue(value string) *plaintextValue {
	return &plaintextValue{value: value}
}

func (v *plaintextValue) resolve(_ tpl.SecretReader) (string, error) {
	return v.value, nil
}

func (v *plaintextValue) containsSecret() bool {
	return false
}

type osEnv struct {
	osEnv map[string]string
}

func (o *osEnv) env() (map[string]value, error) {
	res := map[string]value{}
	for name, value := range o.osEnv {
		res[name] = newPlaintextValue(value)
	}
	return res, nil
}

type MapValue struct {
	stringMap map[string]string
}

func (m MapValue) String() string {
	textRepresentation := ""
	for k, v := range m.stringMap {
		textRepresentation += k + "=" + v + ";"
	}
	return textRepresentation
}

//TODO treat the case when the array does not contain exactly 2 elements
func (m MapValue) Set(s string) error {
	arr := strings.Split(s, "=")
	m.stringMap[arr[0]] = arr[1]
	return nil
}

func (m MapValue) Type() string {
	return "mapValue"
}<|MERGE_RESOLUTION|>--- conflicted
+++ resolved
@@ -61,7 +61,6 @@
 }
 
 func (env *environment) register(clause *cli.CommandClause) {
-<<<<<<< HEAD
 	clause.Flags().VarP(&env.envar, "envar", "e", "Source an environment variable from a secret at a given path with `NAME=<path>`")
 	clause.Flags().StringVar(&env.envFile, "env-file", "", "The path to a file with environment variable mappings of the form `NAME=value`. Template syntax can be used to inject secrets.")
 	clause.Flags().StringVar(&env.envFile, "template", "", "")
@@ -75,16 +74,6 @@
 	clause.Flags().StringVar(&env.secretsDir, "secrets-dir", "", "Recursively include all secrets from a directory. Environment variable names are derived from the path of the secret: `/` are replaced with `_` and the name is uppercased.")
 	clause.Flags().StringVar(&env.secretsEnvDir, "env", "default", "The name of the environment prepared by the set command (default is `default`)")
 	clause.Cmd.Flag("env").Hidden = true
-=======
-	clause.Flag("envar", "Source an environment variable from a secret at a given path with `NAME=<path>`").Short('e').StringMapVar(&env.envar)
-	clause.Flag("env-file", "The path to a file with environment variable mappings of the form `NAME=value`. Template syntax can be used to inject secrets.").StringVar(&env.envFile)
-	clause.Flag("template", "").Hidden().StringVar(&env.envFile)
-	clause.Flag("var", "Define the value for a template variable with `VAR=VALUE`, e.g. --var env=prod").Short('v').StringMapVar(&env.templateVars)
-	clause.Flag("template-version", "The template syntax version to be used. The options are v1, v2, latest or auto to automatically detect the version.").Default("auto").StringVar(&env.templateVersion)
-	clause.Flag("no-prompt", "Do not prompt when a template variable is missing and return an error instead.").BoolVar(&env.dontPromptMissingTemplateVar)
-	clause.Flag("secrets-dir", "Recursively load all secrets from a directory into environment variables. Names of the environment variables are derived from the path of the secret: all `/`, '-' and '.' are replaced with `_` and the name is uppercased.").StringVar(&env.secretsDir)
-	clause.Flag("env", "The name of the environment prepared by the set command (default is `default`)").Default("default").Hidden().StringVar(&env.secretsEnvDir)
->>>>>>> c7e46d5c
 }
 
 func (env *environment) env() (map[string]value, error) {
