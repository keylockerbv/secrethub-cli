--- conflicted
+++ resolved
@@ -91,7 +91,6 @@
 	}
 	envSources = append(envSources, flagSource)
 
-<<<<<<< HEAD
 	osEnv, err := parseKeyValueStringsToMap(os.Environ())
 	if err != nil {
 		return errio.Error(err)
@@ -113,7 +112,9 @@
 	for k := range templateVars {
 		if !validation.IsEnvarNamePosix(k) {
 			return ErrInvalidTemplateVar(k)
-=======
+		}
+	}
+
 	if cmd.template == "" {
 		const defaultTemplate = "secrethub.env"
 		_, err := os.Stat(defaultTemplate)
@@ -123,7 +124,6 @@
 			}
 		} else {
 			cmd.template = defaultTemplate
->>>>>>> 15e4ec84
 		}
 	}
 
