--- conflicted
+++ resolved
@@ -490,7 +490,6 @@
 	return res, nil
 }
 
-<<<<<<< HEAD
 const (
 	doubleQuoteChar = '\u0022' // "
 	singleQuoteChar = '\u0027' // '
@@ -517,15 +516,12 @@
 	return s
 }
 
-func parseYML(raw string) ([]envvar, error) {
-=======
 func parseYML(r io.Reader) ([]envvar, error) {
 	contents, err := ioutil.ReadAll(r)
 	if err != nil {
 		return nil, err
 	}
 
->>>>>>> 02a0baf1
 	pairs := make(map[string]string)
 	err = yaml.Unmarshal(contents, pairs)
 	if err != nil {
