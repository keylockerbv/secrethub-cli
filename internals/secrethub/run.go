package secrethub

import (
	"bufio"
	"errors"
	"fmt"
	"io/ioutil"
	"os"
	"os/exec"
	"os/signal"
	"path/filepath"
	"strings"
	"syscall"
	"time"

	"github.com/secrethub/secrethub-cli/internals/cli/masker"
	"github.com/secrethub/secrethub-cli/internals/cli/validation"
	"github.com/secrethub/secrethub-cli/internals/secrethub/tpl"
	"github.com/secrethub/secrethub-cli/internals/secretspec"

	"github.com/secrethub/secrethub-go/internals/api"
	"github.com/secrethub/secrethub-go/internals/errio"

	"gopkg.in/yaml.v2"
)

// Errors
var (
	errRun                = errio.Namespace("run")
	ErrStartFailed        = errRun.Code("start_failed").ErrorPref("error while starting process: %s")
	ErrSignalFailed       = errRun.Code("signal_failed").ErrorPref("error while propagating signal to process: %s")
	ErrReadEnvDir         = errRun.Code("env_dir_read_error").ErrorPref("could not read the environment directory: %s")
	ErrReadEnvFile        = errRun.Code("env_file_read_error").ErrorPref("could not read the environment file %s: %s")
	ErrEnvDirNotFound     = errRun.Code("env_dir_not_found").Error(fmt.Sprintf("could not find specified environment. Make sure you have executed `%s set`.", ApplicationName))
	ErrTemplate           = errRun.Code("invalid_template").ErrorPref("could not parse template at line %d: %s")
	ErrTemplateFile       = errRun.Code("invalid_template_file").ErrorPref("template file '%s' is invalid: %s")
	ErrInvalidTemplateVar = errRun.Code("invalid_template_var").ErrorPref("template variable '%s' is invalid: template variables may only contain uppercase letters, digits, and the '_' (underscore) and are not allowed to start with a number")
)

const (
	maskString = "<redacted by SecretHub>"
)

// RunCommand runs a program and passes environment variables to it that are
// defined with --envar or --template flags and secrets.yml files.
// The yml files write to .secretsenv/<env-name> when running the set command.
type RunCommand struct {
	command        []string
	envar          map[string]string
	template       string
	templateVars   map[string]string
	env            string
	noMasking      bool
	maskingTimeout time.Duration
	newClient      newClientFunc
}

// NewRunCommand creates a new RunCommand.
func NewRunCommand(newClient newClientFunc) *RunCommand {
	return &RunCommand{
		envar:        make(map[string]string),
		templateVars: make(map[string]string),
		newClient:    newClient,
	}
}

// Register registers the command, arguments and flags on the provided Registerer.
func (cmd *RunCommand) Register(r Registerer) {
	clause := r.Command("run", "Pass secrets as environment variables to a process.")
	clause.Arg("command", "The command to execute").Required().StringsVar(&cmd.command)
	clause.Flag("envar", "Source an environment variable from a secret at a given path with `NAME=<path>`").Short('e').StringMapVar(&cmd.envar)
	clause.Flag("template", "The path to a .yml template file with environment variable mappings of the form `NAME: value`. Templates are automatically injected with secrets when referenced.").StringVar(&cmd.template)
	clause.Flag("var", "Set variables to be used in templates.").Short('v').StringMapVar(&cmd.templateVars)
	clause.Flag("env", "The name of the environment prepared by the set command (default is `default`)").Default("default").Hidden().StringVar(&cmd.env)
	clause.Flag("no-masking", "Disable masking of secrets on stdout and stderr").BoolVar(&cmd.noMasking)
	clause.Flag("masking-timeout", "The time to wait for a partial secret that is written to stdout or stderr to be completed for masking.").Default("1s").DurationVar(&cmd.maskingTimeout)

	BindAction(clause, cmd.Run)
}

// Run reads files from the .secretsenv/<env-name> directory, sets them as environment variables and runs the given command.
// Note that the environment variables are only passed to the child process and not exported globally, which is nice.
func (cmd *RunCommand) Run() error {
	// Parse
	envSources := []EnvSource{}

	// TODO: Validate the flags when parsing by implementing the Flag interface for EnvFlags.
	flagSource, err := NewEnvFlags(cmd.envar)
	if err != nil {
		return errio.Error(err)
	}
	envSources = append(envSources, flagSource)

<<<<<<< HEAD
	for k := range cmd.templateVars {
		if !validation.IsEnvarNamePosix(k) {
			return ErrInvalidTemplateVar(k)
=======
	if cmd.template == "" {
		const defaultTemplate = "secrethub.env"
		_, err := os.Stat(defaultTemplate)
		if err != nil {
			if !os.IsNotExist(err) {
				return fmt.Errorf("could not read default run template: %s", err)
			}
		} else {
			cmd.template = defaultTemplate
>>>>>>> 15e4ec84
		}
	}

	if cmd.template != "" {
		tplSource, err := NewEnvFile(cmd.template, cmd.templateVars)
		if err != nil {
			return err
		}
		envSources = append(envSources, tplSource)
	}

	envDir := filepath.Join(secretspec.SecretEnvPath, cmd.env)
	_, err = os.Stat(envDir)
	if err == nil {
		dirSource, err := NewEnvDir(envDir)
		if err != nil {
			return errio.Error(err)
		}
		envSources = append(envSources, dirSource)
	}

	// Collect all secrets
	secrets := make(map[string]string)
	for _, source := range envSources {
		for _, path := range source.Secrets() {
			secrets[path] = ""
		}
	}

	client, err := cmd.newClient()
	if err != nil {
		return errio.Error(err)
	}

	for path := range secrets {
		secret, err := client.Secrets().Versions().GetWithData(path)
		if err != nil {
			return errio.Error(err)
		}
		secrets[path] = string(secret.Data)
	}

	// Construct the environment, sourcing variables from the configured sources.
	environment := make(map[string]string)
	for _, source := range envSources {
		pairs, err := source.Env(secrets)
		if err != nil {
			return errio.Error(err)
		}

		for key, value := range pairs {
			// Only set a variable if it wasn't set by a previous source.
			_, found := environment[key]
			if !found {
				environment[key] = value
			}
		}
	}

	// Finally, source the remaining envars from the OS environment.
	osEnv, err := parseKeyValueStringsToMap(os.Environ())
	if err != nil {
		return errio.Error(err)
	}

	for key, value := range osEnv {
		// Only set a variable if it wasn't set by a configured source.
		_, found := environment[key]
		if !found {
			environment[key] = value
		}
	}

	// This makes sure commands encapsulated in quotes also work.
	if len(cmd.command) == 1 {
		cmd.command = strings.Split(cmd.command[0], " ")
	}

	maskStrings := make([][]byte, len(secrets))
	i := 0
	for _, val := range secrets {
		maskStrings[i] = []byte(val)
		i++
	}

	maskedStdout := masker.NewMaskedWriter(os.Stdout, maskStrings, maskString, cmd.maskingTimeout)
	maskedStderr := masker.NewMaskedWriter(os.Stderr, maskStrings, maskString, cmd.maskingTimeout)

	command := exec.Command(cmd.command[0], cmd.command[1:]...)
	command.Env = mapToKeyValueStrings(environment)
	command.Stdin = os.Stdin
	if cmd.noMasking {
		command.Stdout = os.Stdout
		command.Stderr = os.Stderr
	} else {
		command.Stdout = maskedStdout
		command.Stderr = maskedStderr

		go maskedStdout.Run()
		go maskedStderr.Run()
	}

	err = command.Start()
	if err != nil {
		return ErrStartFailed(err)
	}

	done := make(chan bool, 1)

	// Pass all signals to child process
	signals := make(chan os.Signal, 1)
	signal.Notify(signals)

	go func() {
		select {
		case s := <-signals:
			err := command.Process.Signal(s)
			if err != nil && !strings.Contains(err.Error(), "process already finished") {
				fmt.Fprintln(os.Stderr, ErrSignalFailed(err))
			}
		case <-done:
			signal.Stop(signals)
			return
		}
	}()

	commandErr := command.Wait()
	done <- true

	if !cmd.noMasking {
		err = maskedStdout.Flush()
		if err != nil {
			fmt.Fprintln(os.Stderr, err)
		}
		err = maskedStderr.Flush()
		if err != nil {
			fmt.Fprintln(os.Stderr, err)
		}
	}

	if commandErr != nil {
		// Check if the program exited with an error
		exitErr, ok := commandErr.(*exec.ExitError)
		if ok {
			waitStatus, ok := exitErr.Sys().(syscall.WaitStatus)
			if ok {
				// Return the status code returned by the process
				os.Exit(waitStatus.ExitStatus())
				return nil
			}

		}
		return errio.Error(commandErr)
	}

	return nil
}

// mapToKeyValueStrings converts a map to a slice of key=value pairs.
func mapToKeyValueStrings(pairs map[string]string) []string {
	result := make([]string, len(pairs))
	i := 0
	for key, value := range pairs {
		result[i] = key + "=" + value
		i++
	}

	return result
}

// parseKeyValueStringsToMap converts a slice of "key=value" strings to a
// map of "key":"value" pairs. When duplicate keys occur, the last value is
// used.
func parseKeyValueStringsToMap(values []string) (map[string]string, error) {
	result := make(map[string]string)
	for _, kv := range values {
		split := strings.SplitN(kv, "=", 2)
		key := strings.TrimSpace(split[0])
		value := ""
		if len(split) == 2 {
			value = strings.TrimSpace(split[1])
		}

		err := validation.ValidateEnvarName(key)
		if err != nil {
			return nil, errio.Error(err)
		}

		result[key] = value
	}

	return result, nil
}

// EnvSource defines a method of reading environment variables from a source.
type EnvSource interface {
	// Env returns a map of key value pairs.
	Env(secrets map[string]string) (map[string]string, error)
	// Secrets returns a list of paths to secrets that are used in the environment.
	Secrets() []string
}

type envTemplate struct {
	envVars map[string]tpl.SecretTemplate
}

// Env injects the given secrets in the environment values and returns
// a map of the resulting environment.
func (t envTemplate) Env(secrets map[string]string) (map[string]string, error) {
	result := make(map[string]string)
	for key, template := range t.envVars {
		value, err := template.InjectSecrets(secrets)
		if err != nil {
			return nil, err
		}
		result[key] = value
	}
	return result, nil
}

// Secrets returns a list of paths to secrets that are used in the environment.
func (t envTemplate) Secrets() []string {
	set := map[string]struct{}{}
	for _, template := range t.envVars {
		for _, secretpath := range template.Secrets() {
			set[secretpath] = struct{}{}
		}
	}

	result := make([]string, len(set))
	i := 0
	for secretpath := range set {
		result[i] = secretpath
		i++
	}
	return result
}

// NewEnvFile returns an new environment from a file.
func NewEnvFile(filepath string, vars map[string]string) (EnvFile, error) {
	content, err := ioutil.ReadFile(filepath)
	if err != nil {
		return EnvFile{}, ErrCannotReadFile(filepath, err)
	}
	env, err := NewEnv(string(content), vars)
	if err != nil {
		return EnvFile{}, err
	}
	return EnvFile{
		path: filepath,
		env:  env,
	}, nil
}

// EnvFile contains an environment that is read from a file.
type EnvFile struct {
	path string
	env  EnvSource
}

// Env returns a map of key value pairs read from the environment file.
func (e EnvFile) Env(secrets map[string]string) (map[string]string, error) {
	env, err := e.env.Env(secrets)
	if err != nil {
		return nil, ErrTemplateFile(e.path, err)
	}
	return env, nil
}

// Secrets returns a list of paths to secrets that are used in the environment.
func (e EnvFile) Secrets() []string {
	return e.env.Secrets()
}

// NewEnv loads an environment of key-value pairs from a string.
// The format of the string can be `key: value` or `key=value` pairs.
func NewEnv(raw string, vars map[string]string) (EnvSource, error) {
	env, parser, err := parseEnvironment(raw)
	if err != nil {
		return nil, err
	}

	secretTemplates := make(map[string]tpl.SecretTemplate, len(env))
	for _, envvar := range env {
		err = validation.ValidateEnvarName(envvar.key)
		if err != nil {
			return nil, templateError(envvar, err)
		}

		template, err := parser.Parse(envvar.value)
		if err != nil {
			return nil, templateError(envvar, err)
		}

		injected, err := template.InjectVars(vars)
		if err != nil {
			return nil, templateError(envvar, err)
		}
		secretTemplates[envvar.key] = injected
	}

	return envTemplate{
		envVars: secretTemplates,
	}, nil
}

func templateError(envvar envvar, err error) error {
	if envvar.lineNumber > 0 {
		return ErrTemplate(envvar.lineNumber, err)
	}
	return err
}

type envvar struct {
	key        string
	value      string
	lineNumber int
}

// parseEnvironment parses envvars from a string.
// It first tries the key=value format. When that returns an error,
// the yml format is tried.
// The default parser to be used with the format is also returned.
func parseEnvironment(raw string) ([]envvar, tpl.Parser, error) {
	parser := tpl.NewV2Parser()
	env, err := parseEnv(raw)
	if err != nil {
		var ymlErr error
		parser = tpl.NewV1Parser()
		env, ymlErr = parseYML(raw)
		if ymlErr != nil {
			return nil, nil, err
		}
	}
	return env, parser, nil
}

func parseEnv(raw string) ([]envvar, error) {
	vars := map[string]envvar{}
	scanner := bufio.NewScanner(strings.NewReader(raw))

	i := 1
	for scanner.Scan() {
		line := scanner.Text()
		parts := strings.SplitN(line, "=", 2)
		if len(parts) != 2 {
			return nil, ErrTemplate(i, errors.New("template is not formatted as key=value pairs"))
		}

		key := strings.TrimRight(parts[0], " ")
		value := strings.TrimLeft(parts[1], " ")

		vars[key] = envvar{
			key:        key,
			value:      value,
			lineNumber: i,
		}
		i++
	}

	i = 0
	res := make([]envvar, len(vars))
	for _, envvar := range vars {
		res[i] = envvar
		i++
	}

	return res, nil
}

func parseYML(raw string) ([]envvar, error) {
	pairs := make(map[string]string)
	err := yaml.Unmarshal([]byte(raw), pairs)
	if err != nil {
		return nil, err
	}

	vars := make([]envvar, len(pairs))
	i := 0
	for key, value := range pairs {
		vars[i] = envvar{
			key:        key,
			value:      value,
			lineNumber: -1,
		}
		i++
	}
	return vars, nil
}

// EnvDir defines environment variables sourced from files in a directory.
type EnvDir map[string]string

// NewEnvDir sources environment variables from files in a given directory,
// using the file name as key and contents as value.
func NewEnvDir(path string) (EnvDir, error) {
	_, err := os.Stat(path)
	if os.IsNotExist(err) {
		return nil, ErrEnvDirNotFound
	} else if err != nil {
		return nil, ErrReadEnvDir(err)
	}

	files, err := ioutil.ReadDir(path)
	if err != nil {
		return nil, ErrReadEnvDir(err)
	}

	env := make(map[string]string)
	for _, f := range files {
		if !f.IsDir() {
			filePath := filepath.Join(path, f.Name())
			fileContent, err := ioutil.ReadFile(filePath)
			if err != nil {
				return nil, ErrReadEnvFile(f.Name(), err)
			}

			env[f.Name()] = string(fileContent)
		}
	}

	return env, nil
}

// Env returns a map of environment variables sourced from the directory.
func (dir EnvDir) Env(secrets map[string]string) (map[string]string, error) {
	return dir, nil
}

// Secrets returns a list of paths to secrets that are used in the environment.
func (dir EnvDir) Secrets() []string {
	return []string{}
}

// EnvFlags defines environment variables sourced from command-line flags.
type EnvFlags map[string]string

// NewEnvFlags parses a map of flag values.
func NewEnvFlags(flags map[string]string) (EnvFlags, error) {
	for name, path := range flags {
		err := validation.ValidateEnvarName(name)
		if err != nil {
			return nil, errio.Error(err)
		}

		err = api.ValidateSecretPath(path)
		if err != nil {
			return nil, err
		}
	}

	return flags, nil
}

// Env returns a map of environment variables sourced from
// command-line flags and set to their corresponding value.
func (ef EnvFlags) Env(secrets map[string]string) (map[string]string, error) {
	result := make(map[string]string)
	for name, path := range ef {
		result[name] = secrets[path]
	}
	return result, nil
}

// Secrets returns the paths to the secrets that are used in the flags.
func (ef EnvFlags) Secrets() []string {
	result := make([]string, len(ef))
	i := 0
	for _, v := range ef {
		result[i] = v
		i++
	}
	return result
}<|MERGE_RESOLUTION|>--- conflicted
+++ resolved
@@ -91,11 +91,12 @@
 	}
 	envSources = append(envSources, flagSource)
 
-<<<<<<< HEAD
 	for k := range cmd.templateVars {
 		if !validation.IsEnvarNamePosix(k) {
 			return ErrInvalidTemplateVar(k)
-=======
+		}
+	}
+
 	if cmd.template == "" {
 		const defaultTemplate = "secrethub.env"
 		_, err := os.Stat(defaultTemplate)
@@ -105,7 +106,6 @@
 			}
 		} else {
 			cmd.template = defaultTemplate
->>>>>>> 15e4ec84
 		}
 	}
 
