--- conflicted
+++ resolved
@@ -138,7 +138,7 @@
 
 	command := exec.Command(cmd.command[0], cmd.command[1:]...)
 	command.Env = environment
-	command.Stdin = cmd.io.Stdin()
+	command.Stdin = os.Stdin
 	if cmd.noMasking {
 		command.Stdout = cmd.io.Stdout()
 		command.Stderr = os.Stderr
@@ -321,88 +321,7 @@
 	// Finally add the unparsed variables
 	processedOsEnv := append(passthroughEnv, mapToKeyValueStrings(environment)...)
 
-<<<<<<< HEAD
 	return processedOsEnv, secretReader.Values(), nil
-=======
-	valuesToMask := make([][]byte, 0, len(values))
-	for _, val := range values {
-		if val != "" {
-			valuesToMask = append(valuesToMask, []byte(val))
-		}
-	}
-
-	maskedStdout := masker.NewMaskedWriter(cmd.io.Stdout(), valuesToMask, maskString, cmd.maskingTimeout)
-	maskedStderr := masker.NewMaskedWriter(os.Stderr, valuesToMask, maskString, cmd.maskingTimeout)
-
-	command := exec.Command(cmd.command[0], cmd.command[1:]...)
-	command.Env = append(passthroughEnv, mapToKeyValueStrings(environment)...)
-	command.Stdin = os.Stdin
-	if cmd.noMasking {
-		command.Stdout = cmd.io.Stdout()
-		command.Stderr = os.Stderr
-	} else {
-		command.Stdout = maskedStdout
-		command.Stderr = maskedStderr
-
-		go maskedStdout.Run()
-		go maskedStderr.Run()
-	}
-
-	err = command.Start()
-	if err != nil {
-		return ErrStartFailed(err)
-	}
-
-	done := make(chan bool, 1)
-
-	// Pass all signals to child process
-	signals := make(chan os.Signal, 1)
-	signal.Notify(signals)
-
-	go func() {
-		select {
-		case s := <-signals:
-			err := command.Process.Signal(s)
-			if err != nil && !strings.Contains(err.Error(), "process already finished") {
-				fmt.Fprintln(os.Stderr, ErrSignalFailed(err))
-			}
-		case <-done:
-			signal.Stop(signals)
-			return
-		}
-	}()
-
-	commandErr := command.Wait()
-	done <- true
-
-	if !cmd.noMasking {
-		err = maskedStdout.Flush()
-		if err != nil {
-			fmt.Fprintln(os.Stderr, err)
-		}
-		err = maskedStderr.Flush()
-		if err != nil {
-			fmt.Fprintln(os.Stderr, err)
-		}
-	}
-
-	if commandErr != nil {
-		// Check if the program exited with an error
-		exitErr, ok := commandErr.(*exec.ExitError)
-		if ok {
-			waitStatus, ok := exitErr.Sys().(syscall.WaitStatus)
-			if ok {
-				// Return the status code returned by the process
-				os.Exit(waitStatus.ExitStatus())
-				return nil
-			}
-
-		}
-		return commandErr
-	}
-
-	return nil
->>>>>>> d4a1f86b
 }
 
 // mapToKeyValueStrings converts a map to a slice of key=value pairs.
