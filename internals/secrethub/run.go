package secrethub

import (
	"bufio"
	"bytes"
	"errors"
	"fmt"
	"io"
	"io/ioutil"
	"os"
	"os/exec"
	"os/signal"
	"path/filepath"
	"strings"
	"syscall"
	"time"
	"unicode"

	"github.com/secrethub/secrethub-cli/internals/cli/ui"

	"github.com/secrethub/secrethub-cli/internals/cli/masker"
	"github.com/secrethub/secrethub-cli/internals/cli/validation"
	"github.com/secrethub/secrethub-cli/internals/secrethub/command"
	"github.com/secrethub/secrethub-cli/internals/secrethub/tpl"
	"github.com/secrethub/secrethub-cli/internals/secretspec"

	"github.com/secrethub/secrethub-go/internals/api"
	"github.com/secrethub/secrethub-go/internals/errio"

	"gopkg.in/yaml.v2"
)

// Errors
var (
	errRun                    = errio.Namespace("run")
	ErrStartFailed            = errRun.Code("start_failed").ErrorPref("error while starting process: %s")
	ErrSignalFailed           = errRun.Code("signal_failed").ErrorPref("error while propagating signal to process: %s")
	ErrReadEnvDir             = errRun.Code("env_dir_read_error").ErrorPref("could not read the environment directory: %s")
	ErrReadEnvFile            = errRun.Code("env_file_read_error").ErrorPref("could not read the environment file %s: %s")
	ErrEnvDirNotFound         = errRun.Code("env_dir_not_found").Error(fmt.Sprintf("could not find specified environment. Make sure you have executed `%s set`.", ApplicationName))
	ErrTemplate               = errRun.Code("invalid_template").ErrorPref("could not parse template at line %d: %s")
	ErrParsingTemplate        = errRun.Code("template_parsing_failed").ErrorPref("error while processing template file '%s': %s")
	ErrInvalidTemplateVar     = errRun.Code("invalid_template_var").ErrorPref("template variable '%s' is invalid: template variables may only contain uppercase letters, digits, and the '_' (underscore) and are not allowed to start with a number")
	ErrSecretsNotAllowedInKey = errRun.Code("secret_in_key").Error("secrets are not allowed in run template keys")
)

const (
	maskString = "<redacted by SecretHub>"
	// templateVarEnvVarPrefix is used to prefix environment variables
	// that should be used as template variables.
	templateVarEnvVarPrefix = "SECRETHUB_VAR_"
)

// RunCommand runs a program and passes environment variables to it that are
// defined with --envar or --env-file flags and secrets.yml files.
// The yml files write to .secretsenv/<env-name> when running the set command.
type RunCommand struct {
	command                      []string
	io                           ui.IO
	osEnv                        func() []string
	envar                        map[string]string
	envFile                      string
	templateVars                 map[string]string
	templateVersion              string
	env                          string
	noMasking                    bool
	maskingTimeout               time.Duration
	newClient                    newClientFunc
	ignoreMissingSecrets         bool
	dontPromptMissingTemplateVar bool
}

// NewRunCommand creates a new RunCommand.
func NewRunCommand(io ui.IO, newClient newClientFunc) *RunCommand {
	return &RunCommand{
		io:           io,
		osEnv:        os.Environ,
		envar:        make(map[string]string),
		templateVars: make(map[string]string),
		newClient:    newClient,
	}
}

// Register registers the command, arguments and flags on the provided Registerer.
func (cmd *RunCommand) Register(r command.Registerer) {
	const helpShort = "Pass secrets as environment variables to a process."
	const helpLong = "To protect against secrets leaking via stdout and stderr, those output streams are monitored for secrets. Detected secrets are automatically masked by replacing them with \"" + maskString + "\". " +
		"The output is buffered to detect secrets, but to avoid blocking the buffering is limited to a maximum duration as defined by the --masking-timeout flag. " +
		"Therefore, you should regard the masking as a best effort attempt and should always prevent secrets ending up on stdout and stderr in the first place."

	clause := r.Command("run", helpShort)
	clause.HelpLong(helpLong)
	clause.Alias("exec")
	clause.Arg("command", "The command to execute").Required().StringsVar(&cmd.command)
	clause.Flag("envar", "Source an environment variable from a secret at a given path with `NAME=<path>`").Short('e').StringMapVar(&cmd.envar)
	clause.Flag("env-file", "The path to a file with environment variable mappings of the form `NAME=value`. Template syntax can be used to inject secrets.").StringVar(&cmd.envFile)
	clause.Flag("template", "").Hidden().StringVar(&cmd.envFile)
	clause.Flag("var", "Define the value for a template variable with `VAR=VALUE`, e.g. --var env=prod").Short('v').StringMapVar(&cmd.templateVars)
	clause.Flag("env", "The name of the environment prepared by the set command (default is `default`)").Default("default").Hidden().StringVar(&cmd.env)
	clause.Flag("no-masking", "Disable masking of secrets on stdout and stderr").BoolVar(&cmd.noMasking)
	clause.Flag("masking-timeout", "The maximum time output is buffered. Warning: lowering this value increases the chance of secrets not being masked.").Default("1s").DurationVar(&cmd.maskingTimeout)
	clause.Flag("template-version", "The template syntax version to be used. The options are v1, v2, latest or auto to automatically detect the version.").Default("auto").StringVar(&cmd.templateVersion)
	clause.Flag("ignore-missing-secrets", "Do not return an error when a secret does not exist and use an empty value instead.").BoolVar(&cmd.ignoreMissingSecrets)
	clause.Flag("no-prompt", "Do not prompt when a template variable is missing and return an error instead.").BoolVar(&cmd.dontPromptMissingTemplateVar)

	command.BindAction(clause, cmd.Run)
}

// Run reads files from the .secretsenv/<env-name> directory, sets them as environment variables and runs the given command.
// Note that the environment variables are only passed to the child process and not exported globally, which is nice.
func (cmd *RunCommand) Run() error {
	// Parse
	envSources := []EnvSource{}

	osEnv, passthroughEnv := parseKeyValueStringsToMap(os.Environ())

	osEnvSource := NewOsEnvSource(osEnv)
	envSources = append(envSources, osEnvSource)

	// TODO: Validate the flags when parsing by implementing the Flag interface for EnvFlags.
	flagSource, err := NewEnvFlags(cmd.envar)
	if err != nil {
		return err
	}
	envSources = append(envSources, flagSource)

	if cmd.envFile == "" {
		const defaultEnvFile = "secrethub.env"
		_, err := os.Stat(defaultEnvFile)
		if err != nil {
			if !os.IsNotExist(err) {
				return fmt.Errorf("could not read default run env-file %s: %s", defaultEnvFile, err)
			}
		} else {
			cmd.envFile = defaultEnvFile
		}
	}

<<<<<<< HEAD
=======
	osEnv, passthroughEnv := parseKeyValueStringsToMap(cmd.osEnv())
	if err != nil {
		return err
	}

>>>>>>> 5ede32de
	if cmd.envFile != "" {
		templateVariableReader, err := newVariableReader(osEnv, cmd.templateVars)
		if err != nil {
			return err
		}

		if !cmd.dontPromptMissingTemplateVar {
			templateVariableReader = newPromptMissingVariableReader(templateVariableReader, cmd.io)
		}

		raw, err := ioutil.ReadFile(cmd.envFile)
		if err != nil {
			return ErrCannotReadFile(cmd.envFile, err)
		}

		parser, err := getTemplateParser(raw, cmd.templateVersion)
		if err != nil {
			return err
		}

		envFile, err := ReadEnvFile(cmd.envFile, templateVariableReader, parser)
		if err != nil {
			return err
		}
		envSources = append(envSources, envFile)
	}

	envDir := filepath.Join(secretspec.SecretEnvPath, cmd.env)
	_, err = os.Stat(envDir)
	if err == nil {
		dirSource, err := NewEnvDir(envDir)
		if err != nil {
			return err
		}
		envSources = append(envSources, dirSource)
	}

	// Collect all secrets
	secrets := make(map[string]string)
	for _, source := range envSources {
		for _, path := range source.Secrets() {
			secrets[path] = ""
		}
	}

	var sr tpl.SecretReader = newSecretReader(cmd.newClient)
	if cmd.ignoreMissingSecrets {
		sr = newIgnoreMissingSecretReader(sr)
	}
	secretReader := newBufferedSecretReader(sr)

	for path := range secrets {
		secret, err := secretReader.ReadSecret(path)
		if err != nil {
			return err
		}
		secrets[path] = secret
	}

	// Construct the environment, sourcing variables from the configured sources.
	environment := make(map[string]string)
	for _, source := range envSources {
		pairs, err := source.Env(secrets, secretReader)
		if err != nil {
			return err
		}

		for key, value := range pairs {
			// Only set a variable if it wasn't set by a previous source.
			_, found := environment[key]
			if !found {
				environment[key] = value
			}
		}
	}

	// Finally, source the remaining envars from the OS environment.
	for key, value := range osEnv {
		// Only set a variable if it wasn't set by a configured source.
		_, found := environment[key]
		if !found {
			environment[key] = value
		}
	}

	// This makes sure commands encapsulated in quotes also work.
	if len(cmd.command) == 1 {
		cmd.command = strings.Split(cmd.command[0], " ")
	}

	values := secretReader.Values()

	valuesToMask := make([][]byte, 0, len(values))
	for _, val := range values {
		if val != "" {
			valuesToMask = append(valuesToMask, []byte(val))
		}
	}

	maskedStdout := masker.NewMaskedWriter(os.Stdout, valuesToMask, maskString, cmd.maskingTimeout)
	maskedStderr := masker.NewMaskedWriter(os.Stderr, valuesToMask, maskString, cmd.maskingTimeout)

	command := exec.Command(cmd.command[0], cmd.command[1:]...)
	command.Env = append(passthroughEnv, mapToKeyValueStrings(environment)...)
	command.Stdin = os.Stdin
	if cmd.noMasking {
		command.Stdout = os.Stdout
		command.Stderr = os.Stderr
	} else {
		command.Stdout = maskedStdout
		command.Stderr = maskedStderr

		go maskedStdout.Run()
		go maskedStderr.Run()
	}

	err = command.Start()
	if err != nil {
		return ErrStartFailed(err)
	}

	done := make(chan bool, 1)

	// Pass all signals to child process
	signals := make(chan os.Signal, 1)
	signal.Notify(signals)

	go func() {
		select {
		case s := <-signals:
			err := command.Process.Signal(s)
			if err != nil && !strings.Contains(err.Error(), "process already finished") {
				fmt.Fprintln(os.Stderr, ErrSignalFailed(err))
			}
		case <-done:
			signal.Stop(signals)
			return
		}
	}()

	commandErr := command.Wait()
	done <- true

	if !cmd.noMasking {
		err = maskedStdout.Flush()
		if err != nil {
			fmt.Fprintln(os.Stderr, err)
		}
		err = maskedStderr.Flush()
		if err != nil {
			fmt.Fprintln(os.Stderr, err)
		}
	}

	if commandErr != nil {
		// Check if the program exited with an error
		exitErr, ok := commandErr.(*exec.ExitError)
		if ok {
			waitStatus, ok := exitErr.Sys().(syscall.WaitStatus)
			if ok {
				// Return the status code returned by the process
				os.Exit(waitStatus.ExitStatus())
				return nil
			}

		}
		return commandErr
	}

	return nil
}

// mapToKeyValueStrings converts a map to a slice of key=value pairs.
func mapToKeyValueStrings(pairs map[string]string) []string {
	result := make([]string, len(pairs))
	i := 0
	for key, value := range pairs {
		result[i] = key + "=" + value
		i++
	}

	return result
}

// parseKeyValueStringsToMap converts a slice of "key=value" strings to a
// map of "key":"value" pairs. When duplicate keys occur, the last value is
// used.
func parseKeyValueStringsToMap(values []string) (map[string]string, []string) {
	parsedLines := make(map[string]string)
	var unparsableLines []string
	for _, kv := range values {
		split := strings.SplitN(kv, "=", 2)
		key := strings.TrimSpace(split[0])
		value := ""
		if len(split) == 2 {
			value = strings.TrimSpace(split[1])
		}

		err := validation.ValidateEnvarName(key)
		if err != nil {
			unparsableLines = append(unparsableLines, kv)
		} else {
			parsedLines[key] = value
		}
	}

	return parsedLines, unparsableLines
}

// EnvSource defines a method of reading environment variables from a source.
type EnvSource interface {
	// Env returns a map of key value pairs.
	Env(secrets map[string]string, sr tpl.SecretReader) (map[string]string, error)
	// Secrets returns a list of paths to secrets that are used in the environment.
	Secrets() []string
}

type envTemplate struct {
	envVars           []envvarTpls
	templateVarReader tpl.VariableReader
}

type envvarTpls struct {
	key    tpl.Template
	value  tpl.Template
	lineNo int
}

type secretReaderNotAllowed struct{}

func (sr secretReaderNotAllowed) ReadSecret(path string) (string, error) {
	return "", ErrSecretsNotAllowedInKey
}

// Env injects the given secrets in the environment values and returns
// a map of the resulting environment.
func (t envTemplate) Env(secrets map[string]string, sr tpl.SecretReader) (map[string]string, error) {
	result := make(map[string]string)
	for _, tpls := range t.envVars {
		key, err := tpls.key.Evaluate(t.templateVarReader, secretReaderNotAllowed{})
		if err != nil {
			return nil, err
		}

		err = validation.ValidateEnvarName(key)
		if err != nil {
			return nil, templateError(tpls.lineNo, err)
		}

		value, err := tpls.value.Evaluate(t.templateVarReader, sr)
		if err != nil {
			return nil, err
		}

		result[key] = value
	}
	return result, nil
}

func templateError(lineNo int, err error) error {
	if lineNo > 0 {
		return ErrTemplate(lineNo, err)
	}
	return err
}

// Secrets implements the EnvSource.Secrets function.
// The envTemplate fetches its secrets using a tpl.SecretReader.
func (t envTemplate) Secrets() []string {
	return []string{}
}

// ReadEnvFile reads and parses a .env file.
func ReadEnvFile(filepath string, varReader tpl.VariableReader, parser tpl.Parser) (EnvFile, error) {
	r, err := os.Open(filepath)
	if err != nil {
		return EnvFile{}, ErrCannotReadFile(filepath, err)
	}
	env, err := NewEnv(r, varReader, parser)
	if err != nil {
		return EnvFile{}, ErrParsingTemplate(filepath, err)
	}
	return EnvFile{
		path: filepath,
		env:  env,
	}, nil
}

// OsEnv is an environment with secrets configured with the
// secrethub:// syntax in the os environment variables.
type OsEnv struct {
	envVars map[string]string
}

// NewOsEnvSource returns an environment with secrets configured in the
// os environment with the secrethub:// syntax.
func NewOsEnvSource(osEnv map[string]string) *OsEnv {
	envVars := make(map[string]string)
	for key, value := range osEnv {
		if strings.HasPrefix(value, "secrethub://") {
			envVars[key] = strings.TrimPrefix(value, "secrethub://")
		}
	}
	return &OsEnv{
		envVars: envVars,
	}
}

// Env returns a map of key value pairs with the secrets configured with the
// secrethub:// syntax.
func (env *OsEnv) Env(secrets map[string]string, _ tpl.SecretReader) (map[string]string, error) {
	envVarsWithSecrets := make(map[string]string)
	for key, path := range env.envVars {
		envVarsWithSecrets[key] = secrets[path]
	}
	return envVarsWithSecrets, nil
}

// Secrets returns a slice of secrets used in the environment, namely the ones
// configured with the secrethub:// syntax.
func (env *OsEnv) Secrets() []string {
	secrets := make([]string, len(env.envVars))
	i := 0
	for _, path := range env.envVars {
		secrets[i] = path
		i++
	}
	return secrets
}

// EnvFile contains an environment that is read from a file.
type EnvFile struct {
	path string
	env  EnvSource
}

// Env returns a map of key value pairs read from the environment file.
func (e EnvFile) Env(secrets map[string]string, sr tpl.SecretReader) (map[string]string, error) {
	env, err := e.env.Env(secrets, sr)
	if err != nil {
		return nil, ErrParsingTemplate(e.path, err)
	}
	return env, nil
}

// Secrets returns a list of paths to secrets that are used in the environment.
func (e EnvFile) Secrets() []string {
	return e.env.Secrets()
}

// NewEnv loads an environment of key-value pairs from a string.
// The format of the string can be `key: value` or `key=value` pairs.
func NewEnv(r io.Reader, varReader tpl.VariableReader, parser tpl.Parser) (EnvSource, error) {
	env, err := parseEnvironment(r)
	if err != nil {
		return nil, err
	}

	secretTemplates := make([]envvarTpls, len(env))
	for i, envvar := range env {
		keyTpl, err := parser.Parse(envvar.key, envvar.lineNumber, envvar.columnNumberKey)
		if err != nil {
			return nil, err
		}

		err = validation.ValidateEnvarName(envvar.key)
		if err != nil {
			return nil, err
		}

		valTpl, err := parser.Parse(envvar.value, envvar.lineNumber, envvar.columnNumberValue)
		if err != nil {
			return nil, err
		}

		secretTemplates[i] = envvarTpls{
			key:    keyTpl,
			value:  valTpl,
			lineNo: envvar.lineNumber,
		}
	}

	return envTemplate{
		envVars:           secretTemplates,
		templateVarReader: varReader,
	}, nil
}

type envvar struct {
	key               string
	value             string
	lineNumber        int
	columnNumberKey   int
	columnNumberValue int
}

// parseEnvironment parses envvars from a string.
// It first tries the key=value format. When that returns an error,
// the yml format is tried.
// The default parser to be used with the format is also returned.
func parseEnvironment(r io.Reader) ([]envvar, error) {
	var ymlReader bytes.Buffer
	env, err := parseDotEnv(io.TeeReader(r, &ymlReader))
	if err != nil {
		var ymlErr error
		env, ymlErr = parseYML(&ymlReader)
		if ymlErr != nil {
			return nil, err
		}
	}
	return env, nil
}

// parseDotEnv parses key-value pairs in the .env syntax (key=value).
func parseDotEnv(r io.Reader) ([]envvar, error) {
	vars := map[string]envvar{}
	scanner := bufio.NewScanner(r)

	i := 0
	for scanner.Scan() {
		i++
		line := scanner.Text()

		trimmed := strings.TrimSpace(line)
		if trimmed == "" || strings.HasPrefix(trimmed, "#") {
			continue
		}

		parts := strings.SplitN(line, "=", 2)
		if len(parts) != 2 {
			return nil, ErrTemplate(i, errors.New("template is not formatted as key=value pairs"))
		}

		columnNumberValue := len(parts[0]) + 2 // the length of the key (including spaces and quotes) + one for the = sign and one for the current column.
		for _, r := range parts[1] {
			if !unicode.IsSpace(r) {
				break
			}
			columnNumberValue++
		}

		columnNumberKey := 1 // one for the current column.
		for _, r := range parts[0] {
			if !unicode.IsSpace(r) {
				break
			}
			columnNumberKey++
		}

		key := strings.TrimSpace(parts[0])

		value, isTrimmed := trimQuotes(strings.TrimSpace(parts[1]))
		if isTrimmed {
			columnNumberValue++
		}

		vars[key] = envvar{
			key:               key,
			value:             value,
			lineNumber:        i,
			columnNumberValue: columnNumberValue,
			columnNumberKey:   columnNumberKey,
		}
	}

	i = 0
	res := make([]envvar, len(vars))
	for _, envvar := range vars {
		res[i] = envvar
		i++
	}

	return res, nil
}

const (
	doubleQuoteChar = '\u0022' // "
	singleQuoteChar = '\u0027' // '
)

// trimQuotes removes a leading and trailing quote from the given string value if
// it is wrapped in either single or double quotes.
//
// Rules:
// - Empty values become empty values (e.g. `''`and `""` both evaluate to the empty string ``).
// - Inner quotes are maintained (e.g. `{"foo":"bar"}` remains unchanged).
// - Single and double quoted values are escaped (e.g. `'foo'` and `"foo"` both evaluate to `foo`).
// - Single and double qouted values maintain whitespace from both ends (e.g. `" foo "` becomes ` foo `)
// - Inputs with either leading or trailing whitespace are considered unquoted,
//   so make sure you sanitize your inputs before calling this function.
func trimQuotes(s string) (string, bool) {
	n := len(s)
	if n > 1 &&
		(s[0] == singleQuoteChar && s[n-1] == singleQuoteChar ||
			s[0] == doubleQuoteChar && s[n-1] == doubleQuoteChar) {
		return s[1 : n-1], true
	}

	return s, false
}

func parseYML(r io.Reader) ([]envvar, error) {
	contents, err := ioutil.ReadAll(r)
	if err != nil {
		return nil, err
	}

	pairs := make(map[string]string)
	err = yaml.Unmarshal(contents, pairs)
	if err != nil {
		return nil, err
	}

	vars := make([]envvar, len(pairs))
	i := 0
	for key, value := range pairs {
		vars[i] = envvar{
			key:        key,
			value:      value,
			lineNumber: -1,
		}
		i++
	}
	return vars, nil
}

// EnvDir defines environment variables sourced from files in a directory.
type EnvDir map[string]string

// NewEnvDir sources environment variables from files in a given directory,
// using the file name as key and contents as value.
func NewEnvDir(path string) (EnvDir, error) {
	_, err := os.Stat(path)
	if os.IsNotExist(err) {
		return nil, ErrEnvDirNotFound
	} else if err != nil {
		return nil, ErrReadEnvDir(err)
	}

	files, err := ioutil.ReadDir(path)
	if err != nil {
		return nil, ErrReadEnvDir(err)
	}

	env := make(map[string]string)
	for _, f := range files {
		if !f.IsDir() {
			filePath := filepath.Join(path, f.Name())
			fileContent, err := ioutil.ReadFile(filePath)
			if err != nil {
				return nil, ErrReadEnvFile(f.Name(), err)
			}

			env[f.Name()] = string(fileContent)
		}
	}

	return env, nil
}

// Env returns a map of environment variables sourced from the directory.
func (dir EnvDir) Env(secrets map[string]string, _ tpl.SecretReader) (map[string]string, error) {
	return dir, nil
}

// Secrets returns a list of paths to secrets that are used in the environment.
func (dir EnvDir) Secrets() []string {
	return []string{}
}

// EnvFlags defines environment variables sourced from command-line flags.
type EnvFlags map[string]string

// NewEnvFlags parses a map of flag values.
func NewEnvFlags(flags map[string]string) (EnvFlags, error) {
	for name, path := range flags {
		err := validation.ValidateEnvarName(name)
		if err != nil {
			return nil, err
		}

		err = api.ValidateSecretPath(path)
		if err != nil {
			return nil, err
		}
	}

	return flags, nil
}

// Env returns a map of environment variables sourced from
// command-line flags and set to their corresponding value.
func (ef EnvFlags) Env(secrets map[string]string, _ tpl.SecretReader) (map[string]string, error) {
	result := make(map[string]string)
	for name, path := range ef {
		result[name] = secrets[path]
	}
	return result, nil
}

// Secrets returns the paths to the secrets that are used in the flags.
func (ef EnvFlags) Secrets() []string {
	result := make([]string, len(ef))
	i := 0
	for _, v := range ef {
		result[i] = v
		i++
	}
	return result
}<|MERGE_RESOLUTION|>--- conflicted
+++ resolved
@@ -112,7 +112,7 @@
 	// Parse
 	envSources := []EnvSource{}
 
-	osEnv, passthroughEnv := parseKeyValueStringsToMap(os.Environ())
+	osEnv, passthroughEnv := parseKeyValueStringsToMap(cmd.osEnv())
 
 	osEnvSource := NewOsEnvSource(osEnv)
 	envSources = append(envSources, osEnvSource)
@@ -136,14 +136,6 @@
 		}
 	}
 
-<<<<<<< HEAD
-=======
-	osEnv, passthroughEnv := parseKeyValueStringsToMap(cmd.osEnv())
-	if err != nil {
-		return err
-	}
-
->>>>>>> 5ede32de
 	if cmd.envFile != "" {
 		templateVariableReader, err := newVariableReader(osEnv, cmd.templateVars)
 		if err != nil {
