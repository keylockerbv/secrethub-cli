--- conflicted
+++ resolved
@@ -134,15 +134,11 @@
 
 	for name, tc := range cases {
 		t.Run(name, func(t *testing.T) {
-<<<<<<< HEAD
-			io := ui.NewFakeIO()
+			io := fakeui.NewIO(t)
 			dirPaths := dirPathList{}
 			for _, path := range tc.paths {
 				_ = dirPaths.Set(path)
 			}
-=======
-			io := fakeui.NewIO(t)
->>>>>>> 3728d34c
 			cmd := MkDirCommand{
 				io:        io,
 				paths:     dirPaths,
