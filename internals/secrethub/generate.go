package secrethub

import (
	"fmt"
	"os"
	"strconv"
	"time"

	"github.com/secrethub/secrethub-cli/internals/cli/clip"
	"github.com/secrethub/secrethub-cli/internals/cli/ui"

	"github.com/secrethub/secrethub-go/internals/api"
	"github.com/secrethub/secrethub-go/internals/errio"
	"github.com/secrethub/secrethub-go/pkg/randchar"

	"github.com/docker/go-units"
)

var (
	errGenerate = errio.Namespace("generate")

	// ErrInvalidRandLength is returned when an invalid length is given.
	ErrInvalidRandLength                 = errGenerate.Code("invalid_rand_length").Error("The secret length must be larger than 0")
	ErrCannotUseLengthArgAndFlag         = errGenerate.Code("length_arg_and_flag").Error("length cannot be provided as an argument and a flag at the same time")
	ErrCannotUseSymbolsAndUseSymbolsFlag = errGenerate.Code("use_symbols_and_symbols_flag").Error("use-symbols and symbols flag cannot be used together")
)

const defaultLength = 22

// GenerateSecretCommand generates a new secret and writes to the output path.
type GenerateSecretCommand struct {
<<<<<<< HEAD
	symbolsFlag         boolValue
	generator           randchar.Generator
	io                  ui.IO
	lengthFlag          intValue
	firstArg            string
	secondArg           string
	lengthArg           intValue
	copyToClipboard     bool
	clearClipboardAfter time.Duration
	clipper             clip.Clipper
	newClient           newClientFunc
=======
	useSymbolsFlag boolValue
	symbolsFlag    boolValue
	generator      randchar.Generator
	io             ui.IO
	lengthFlag     intValue
	firstArg       string
	secondArg      string
	lengthArg      intValue
	newClient      newClientFunc
>>>>>>> b4d053af
}

// NewGenerateSecretCommand creates a new GenerateSecretCommand.
func NewGenerateSecretCommand(io ui.IO, newClient newClientFunc) *GenerateSecretCommand {
	return &GenerateSecretCommand{
		io:                  io,
		newClient:           newClient,
		clearClipboardAfter: defaultClearClipboardAfter,
		clipper:             clip.NewClipboard(),
	}
}

// Register registers the command, arguments and flags on the provided Registerer.
func (cmd *GenerateSecretCommand) Register(r Registerer) {
	clause := r.Command("generate", "Generate a random secret.")
	clause.HelpLong("By default, it uses numbers (0-9), lowercase letters (a-z) and uppercase letters (A-Z) and a length of 22.")
	clause.Arg("secret-path", "The path to write the generated secret to (<namespace>/<repo>[/<dir>]/<secret>)").Required().StringVar(&cmd.firstArg)
	clause.Flag("length", "The length of the generated secret. Defaults to "+strconv.Itoa(defaultLength)).PlaceHolder(strconv.Itoa(defaultLength)).Short('l').SetValue(&cmd.lengthFlag)
<<<<<<< HEAD
	clause.Flag("symbols", "Include symbols in secret.").Short('s').SetValue(&cmd.symbolsFlag)
	clause.Flag("clip", "Copy the generated value to the clipboard. The clipboard is automatically cleared after "+units.HumanDuration(cmd.clearClipboardAfter)+".").Short('c').BoolVar(&cmd.copyToClipboard)
=======
	clause.Flag("use-symbols", "Include symbols in secret.").Short('s').SetValue(&cmd.useSymbolsFlag)
>>>>>>> b4d053af

	clause.Flag("symbols", "").Hidden().SetValue(&cmd.symbolsFlag)
	clause.Arg("rand-command", "").Hidden().StringVar(&cmd.secondArg)
	clause.Arg("length", "").Hidden().SetValue(&cmd.lengthArg)

	BindAction(clause, cmd.Run)
}

// before configures the command using the flag values.
func (cmd *GenerateSecretCommand) before() error {
	useSymbols, err := cmd.useSymbols()
	if err != nil {
		return err
	}

	cmd.generator = randchar.NewGenerator(useSymbols)

	return nil
}

// Run generates a new secret and writes to the output path.
func (cmd *GenerateSecretCommand) Run() error {
	err := cmd.before()
	if err != nil {
		return err
	}
	return cmd.run()
}

// run generates a new secret and writes to the output path.
func (cmd *GenerateSecretCommand) run() error {
	length, err := cmd.length()
	if err != nil {
		return err
	}

	path, err := cmd.path()
	if err != nil {
		return err
	}

	if length <= 0 {
		return ErrInvalidRandLength
	}

	fmt.Fprint(cmd.io.Stdout(), "Generating secret value...\n")

	data, err := cmd.generator.Generate(length)
	if err != nil {
		return err
	}

	client, err := cmd.newClient()
	if err != nil {
		return err
	}

	fmt.Fprint(cmd.io.Stdout(), "Writing secret value...\n")

	version, err := client.Secrets().Write(path, data)
	if err != nil {
		return err
	}

	fmt.Fprintf(cmd.io.Stdout(), "Write complete! A randomly generated secret has been written to %s:%d.\n", path, version.Version)

	if cmd.copyToClipboard {
		err = WriteClipboardAutoClear(data, cmd.clearClipboardAfter, cmd.clipper)
		if err != nil {
			return err
		}

		fmt.Fprintf(
			cmd.io.Stdout(),
			"The generated value is copied to the clipboard. It will be cleared after %s.\n",
			units.HumanDuration(cmd.clearClipboardAfter),
		)
	}

	return nil
}

func (cmd *GenerateSecretCommand) length() (int, error) {
	if cmd.lengthArg.IsSet() && cmd.lengthFlag.IsSet() {
		return 0, ErrCannotUseLengthArgAndFlag
	}
	if cmd.lengthFlag.IsSet() {
		return cmd.lengthFlag.Get(), nil
	}
	if cmd.lengthArg.IsSet() {
		return cmd.lengthArg.Get(), nil
	}
	return defaultLength, nil
}

func (cmd *GenerateSecretCommand) path() (string, error) {
	if cmd.firstArg == "rand" {
		return cmd.secondArg, api.ValidateSecretPath(cmd.secondArg)
	}
	if cmd.secondArg != "" {
		return "", fmt.Errorf("unexpected %s", cmd.secondArg)
	}
	if cmd.lengthArg.IsSet() {
		return "", fmt.Errorf("unexpected %d", cmd.lengthArg.Get())
	}
	return cmd.firstArg, api.ValidateSecretPath(cmd.firstArg)
}

func (cmd *GenerateSecretCommand) useSymbols() (bool, error) {
	if cmd.useSymbolsFlag.IsSet() {
		if cmd.symbolsFlag.IsSet() {
			return false, ErrCannotUseSymbolsAndUseSymbolsFlag
		}
		return cmd.useSymbolsFlag.Get(), nil
	}

	if cmd.symbolsFlag.IsSet() {
		return cmd.symbolsFlag.Get(), nil
	}

	useSymbolsEnv := os.Getenv("SECRETHUB_GENERATE_RAND_SYMBOLS")
	if useSymbolsEnv != "" {
		b, err := strconv.ParseBool(useSymbolsEnv)
		if err != nil {
			return false, err
		}
		return b, nil
	}

	return false, nil
}

type intValue struct {
	v *int
}

func (iv *intValue) Get() int {
	if iv.v == nil {
		return 0
	}
	return *iv.v
}

func (iv *intValue) IsSet() bool {
	return iv.v != nil
}

func (iv *intValue) Set(s string) error {
	f, err := strconv.ParseFloat(s, 64)
	if err == nil {
		v := (int)(f)
		iv.v = &v
	}
	return err
}

func (iv *intValue) String() string {
	return fmt.Sprintf("%v", iv.v)
}

type boolValue struct {
	v *bool
}

func (iv *boolValue) Get() bool {
	if iv.v == nil {
		return false
	}
	return *iv.v
}

func (iv *boolValue) IsSet() bool {
	return iv.v != nil
}

func (iv *boolValue) Set(s string) error {
	b, err := strconv.ParseBool(s)
	if err == nil {
		iv.v = &b
	}
	return err
}

func (iv *boolValue) String() string {
	return fmt.Sprintf("%v", iv.v)
}<|MERGE_RESOLUTION|>--- conflicted
+++ resolved
@@ -29,7 +29,7 @@
 
 // GenerateSecretCommand generates a new secret and writes to the output path.
 type GenerateSecretCommand struct {
-<<<<<<< HEAD
+	useSymbolsFlag      boolValue
 	symbolsFlag         boolValue
 	generator           randchar.Generator
 	io                  ui.IO
@@ -41,17 +41,6 @@
 	clearClipboardAfter time.Duration
 	clipper             clip.Clipper
 	newClient           newClientFunc
-=======
-	useSymbolsFlag boolValue
-	symbolsFlag    boolValue
-	generator      randchar.Generator
-	io             ui.IO
-	lengthFlag     intValue
-	firstArg       string
-	secondArg      string
-	lengthArg      intValue
-	newClient      newClientFunc
->>>>>>> b4d053af
 }
 
 // NewGenerateSecretCommand creates a new GenerateSecretCommand.
@@ -70,12 +59,8 @@
 	clause.HelpLong("By default, it uses numbers (0-9), lowercase letters (a-z) and uppercase letters (A-Z) and a length of 22.")
 	clause.Arg("secret-path", "The path to write the generated secret to (<namespace>/<repo>[/<dir>]/<secret>)").Required().StringVar(&cmd.firstArg)
 	clause.Flag("length", "The length of the generated secret. Defaults to "+strconv.Itoa(defaultLength)).PlaceHolder(strconv.Itoa(defaultLength)).Short('l').SetValue(&cmd.lengthFlag)
-<<<<<<< HEAD
-	clause.Flag("symbols", "Include symbols in secret.").Short('s').SetValue(&cmd.symbolsFlag)
+	clause.Flag("use-symbols", "Include symbols in secret.").Short('s').SetValue(&cmd.useSymbolsFlag)
 	clause.Flag("clip", "Copy the generated value to the clipboard. The clipboard is automatically cleared after "+units.HumanDuration(cmd.clearClipboardAfter)+".").Short('c').BoolVar(&cmd.copyToClipboard)
-=======
-	clause.Flag("use-symbols", "Include symbols in secret.").Short('s').SetValue(&cmd.useSymbolsFlag)
->>>>>>> b4d053af
 
 	clause.Flag("symbols", "").Hidden().SetValue(&cmd.symbolsFlag)
 	clause.Arg("rand-command", "").Hidden().StringVar(&cmd.secondArg)
